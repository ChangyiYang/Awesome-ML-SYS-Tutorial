<<<<<<< HEAD
# 浅析 SLIME 框架源码
=======
# A Brief Code Walkthrough of SLIME


## 1. 简介

**SLIME** 是专为强化学习大规模训练设计的 LLM 后训练框架。


>>>>>>> 79cb80a7

### 1.1 核心能力

1. **高性能训练**: 通过 Megatron-LM 提供分布式训练能力，支持 Dense 和 MoE 模型
2. **灵活数据生成**: 通过 SGLang 引擎和自定义接口，实现任意复杂的数据生成流程
3. **异步训练**: 支持训练和推理的异步执行，显著提升 GPU 利用率

### 1.2 项目链接

- **项目地址**: [https://github.com/THUDM/slime/tree/main/slime](https://github.com/THUDM/slime)
- **文档**: [slime/docs/](https://github.com/THUDM/slime/tree/main/docs)
- **Docker 镜像**: `zhuzilin/slime:latest`

## 2. 核心架构

SLIME 采用分离式架构，将 RLHF 训练流程分解为三个独立协作的模块：

- **Training (Megatron)**: 负责主训练流程，支持多种并行策略
  - *代码位置*: [`slime/backends/megatron_utils/`](https://github.com/THUDM/slime/tree/main/slime/slime/backends/megatron_utils/)
  
- **Rollout (SGLang)**: 生成新数据（含 reward/verifier），基于 SGLang 优化推理
  - *代码位置*: [`slime/ray/rollout.py`](https://github.com/THUDM/slime/tree/main/slime/ray/rollout.py)
  
- **Data Buffer**: 桥梁模块，管理数据流和自定义生成逻辑
  - *代码位置*: [`slime/ray/buffer.py`](https://github.com/THUDM/slime/tree/main/slime/ray/buffer.py)

### 2.1 整体工作流程

![SLIME整体工作流程](overall_workflow.jpg)

上图展示了SLIME的核心工作流程，包括训练循环、RolloutController、RolloutDataSourceWithBuffer以及SGLang分布式推理系统的完整交互过程。

## 3. 关键特性

### 3.1 分布式资源管理

基于 Ray 框架进行资源调度：
- **Placement Groups**: 资源隔离和分配
- **多种并行策略**: 数据/张量/流水线/专家并行
- **动态扩缩容**: 训练和推理资源独立调整

*核心实现*: [`slime/ray/placement_group.py`](https://github.com/THUDM/slime/tree/main/slime/ray/placement_group.py)

### 3.2 异步训练优化

SLIME 提供两种训练模式：

- **同步训练** ([`train.py`](https://github.com/THUDM/slime/tree/main/slime/train.py)): 传统的顺序执行模式
- **异步训练** ([`train_async.py`](https://github.com/THUDM/slime/tree/main/slime/train_async.py))，在dis-agg情况下，使用```rollout_manager.async_generate```和 ```actor_model.async_train```来分布进行训练，且rollout永远早于train一个step？ （这样是否可以理解为one-step-off-policy）

### 3.3 灵活的数据生成

支持用户自定义复杂的数据生成逻辑：
- 多轮对话 ([例子](https://github.com/THUDM/slime/tree/main/slime/examples/search-r1/))
- 工具调用
- 奖励模型集成
- 自定义验证器

*扩展接口*: [`slime_plugins/rollout_buffer/`](https://github.com/THUDM/slime/tree/main/slime_plugins/rollout_buffer/)


## 4. 使用场景

### 4.1 支持的模型类型

- **Dense 模型**: GLM-4-9B, Qwen3-4B 等
  - *配置示例*: [`slime/scripts/run-qwen3-4B.sh`](https://github.com/THUDM/slime/tree/main/slime/scripts/run-qwen3-4B.sh)
  
- **MoE 模型**: Qwen3-30B-A3B, DeepSeek-R1 等  
  - *配置示例*: [`slime/scripts/run-deepseek-r1.sh`](https://github.com/THUDM/slime/tree/main/slime/scripts/run-deepseek-r1.sh)

### 4.2 训练任务类型

- **强化学习**: PPO, GRPO, DPO 等算法
- **监督微调**: SFT 训练支持

### 4.3 部署模式

- **单机多卡**: 适合中小规模模型
- **多机多卡**: 支持大规模分布式训练 (如 128×H100)
- **混合部署**: 训练和推理资源分离部署

## 5. 代码结构

```
slime/
├── slime/                          # 核心框架代码
│   ├── ray/                        # Ray 分布式组件
│   │   ├── actor_group.py         # 训练 Actor 管理
│   │   ├── rollout.py             # 推理 Actor 管理
│   │   ├── buffer.py              # 数据缓冲区
│   │   └── placement_group.py     # 资源分配
│   ├── backends/                   # 后端引擎集成
│   │   ├── megatron_utils/        # Megatron 训练后端
│   │   └── sglang_utils/          # SGLang 推理后端
│   └── utils/                      # 工具函数
├── slime_plugins/                  # 插件和扩展
│   ├── rollout_buffer/            # 自定义生成插件
│   └── models/                    # 模型适配
├── scripts/                        # 启动脚本
│   └── models/                    # 各模型配置
├── examples/                       # 使用示例
├── docs/                          # 详细文档
├── train.py                       # 同步训练入口
└── train_async.py                 # 异步训练入口
```
---

*参考架构设计: [SGLang Code Walk-through](https://github.com/maocheng23/Awesome-ML-SYS-Tutorial/blob/main/sglang/code-walk-through/readme-CN.md)*

### 5.1. 各目录用途与串联关系

- `scripts/`：启动脚本与模型配置
  - 用于启动 Ray 集群与提交训练作业；示例脚本会选择 `train.py` 或 `train_async.py`
  - 例如：`slime/scripts/run-qwen3-4B.sh`、`slime/scripts/run-deepseek-r1.sh`

- `train.py` / `train_async.py`：训练入口
  - 创建 `PlacementGroup` 分配 GPU → 创建 `actor_group`（训练）与 `rollout_manager`（推理）→ 进入训练循环
  - 同步模式逐步执行；异步模式通过 `rollout_manager.async_generate()` 与 `ray.get()` 交错以并行化

- `slime/ray/`：分布式编排与资源管理
  - `placement_group.py`：基于 Ray Placement Group 的 GPU 资源分配与打包
  - `actor_group.py`：训练 Actor 组管理，暴露 `async_init/async_train/async_update_weights` 等接口
  - `rollout.py`：Rollout Actor（SGLang 引擎容器）、推理服务路由、权重接收
  - `buffer.py`：数据缓冲、样本批次组织、与 Rollout/Training 的中间桥梁

- `slime/backends/`：后端引擎适配
  - `megatron_utils/`：训练后端（优化器、权重更新、与分布式通信集成）
  - `sglang_utils/`：推理后端（包装 SGLang、批处理生成、引擎生命周期管理）

- `slime_plugins/`：可插拔扩展
  - `rollout_buffer/`：通过 HTTP/OpenAI 接口等外部联动的自定义轨迹生成器体系
  - `models/`：不同模型族的小适配层

- `examples/`：最小可运行示例
  - 例如 `examples/search-r1/` 展示多轮对话 + 工具调用的生成与训练串联方式

- `docs/`：说明文档与用法指南
  - 包含模型使用、SFT、AMD/NPU 等平台适配与调优手册

### 5.2 串联关系（从脚本到训练与生成）

1) 脚本层（`scripts/`）
- 启动 Ray → 提交job → 选择 `train.py` 或 `train_async.py` 并传入参数

2) 入口层（`train*.py`）
- `create_placement_groups(args)` 分配/映射 GPU
- `create_actor_group(args, pgs["actor"])` 构建训练 Actor 组
- `create_rollout_manager(args, pgs["rollout"])` 构建推理与数据生成管理器

3) 执行层（`ray/` + `backends/`）
- 训练：`actor_group.async_train(...)` → Megatron 优化/梯度计算
- 生成：`rollout_manager.async_generate(...)` → SGLang 批量推理
- 同步：`actor_group.async_update_weights()` → 将训练权重推送到推理引擎

4) 数据流（`buffer.py` + 插件）
- `Buffer` 负责抽样/拼批/调用自定义生成（`slime_plugins/rollout_buffer/`）→ 返回训练可用样本

通过以上链路，SLIME 将“脚本 → 入口 → 分布式执行 → 数据/权重流”自然地串起来，实现高效可扩展的 RL 后训练。<|MERGE_RESOLUTION|>--- conflicted
+++ resolved
@@ -1,6 +1,3 @@
-<<<<<<< HEAD
-# 浅析 SLIME 框架源码
-=======
 # A Brief Code Walkthrough of SLIME
 
 
@@ -9,7 +6,6 @@
 **SLIME** 是专为强化学习大规模训练设计的 LLM 后训练框架。
 
 
->>>>>>> 79cb80a7
 
 ### 1.1 核心能力
 
