# 深入浅出理解 verl 源码 part 2

在 [Part 1](readme.md) 中，我们介绍了 verl 的初始化过程，我们进一步介绍 verl 的训练过程。

在 GRPO 中，单个 step 包含四个阶段：load data -> rollout -> make experience -> update model。区别于前一节的详述，本节会使用伪代码结合源码的方式进行阐述。

```mermaid
flowchart LR
subgraph W2["Initialize"]
WP[Process Data] --> A
direction TB D1[Data Prepare] --> A
A[TaskRunner] --> B1[RayPPOTrainer]
B1 --> Workers

    subgraph Workers["Workers"]
        direction TB
                WA[ActorRolloutWorker] --> WD[FSDP Engine]
        WB[CriticWorker] --> WD
        WC[RewardModelWorker] --> WD
        WD --> WE[SGLang Engine]
    end
    
    Workers --> C1[Hybrid Engine]
end

subgraph W3["Train Loop"]
    direction TB
    E[DataLoader] --> RolloutBox
    
    subgraph RolloutBox["Rollout"]
        F1[Prepare Data] --> F2[SGLang Async Rollout]
        F2 --> F3[Multi-turn Chat Process]
    end
    
    RolloutBox --> ExpBox
    
    subgraph ExpBox["Make Experience"]
        G1[Recompute Log Probs] --> G2[Compute Reward]
        G2 --> G3[Compute Advantage]
    end
    
    ExpBox --> UpdateBox
    
    subgraph UpdateBox["Train The Model"]
        H1[Load FSDP Model Weight] --> H2[Compute Gradient]
        H2 --> H3[Weights Update]
        H3 --> H4[Sync Weights]
    end
    
    UpdateBox --> E
end

W2 --> W3

```

## 数据加载与预处理

verl 通过 `DataProto` 和 `RLHFDataset` 来实现数据处理。具体来说，在 [`main_ppo.py`](https://github.com/volcengine/verl/blob/76f63cffa5081564d8fea93a1cb3ce8bd5bdcc39/verl/trainer/main_ppo.py#L193) 中，我们观察这个函数：

<details>
<summary>create_rl_dataset 源码</summary>

```python
def create_rl_dataset(data_paths, data_config, tokenizer, processor):
    """Create a dataset.

    Arguments:
        data_paths: List of paths to data files.
        data_config: The data config.
        tokenizer (Tokenizer): The tokenizer.
        processor (Processor): The processor.

    Returns:
        dataset (Dataset): The dataset.
    """
    from torch.utils.data import Dataset

    from verl.utils.dataset.rl_dataset import RLHFDataset

    # Check if a custom dataset class is specified in the data configuration
    # and if the path to the custom class is provided
    if "custom_cls" in data_config and data_config.custom_cls.get("path", None) is not None:
        from verl.utils.import_utils import load_extern_type

        # Dynamically load the custom dataset class
        dataset_cls = load_extern_type(data_config.custom_cls.path, data_config.custom_cls.name)
        # Verify that the custom dataset class inherits from torch.utils.data.Dataset
        if not issubclass(dataset_cls, Dataset):
            raise TypeError(f"The custom dataset class '{data_config.custom_cls.name}' from '{data_config.custom_cls.path}' must inherit from torch.utils.data.Dataset")
    else:
        # Use the default RLHFDataset class if no custom class is specified
        dataset_cls = RLHFDataset
    print(f"Using dataset class: {dataset_cls.__name__}")

    # Instantiate the dataset using the determined dataset class
    dataset = dataset_cls(
        data_files=data_paths,
        tokenizer=tokenizer,
        processor=processor,
        config=data_config,
    )

    return dataset
```

</details>

非常典型，创造一个了 `RLHFDataset` 实例，并返回。而具体的 [`RLHFDataset`](https://github.com/volcengine/verl/blob/76f63cffa5081564d8fea93a1cb3ce8bd5bdcc39/verl/utils/dataset/rl_dataset.py#68) 实现如下：

<details>
<summary>RLHFDataset 实现</summary>

```python
class RLHFDataset(Dataset):
    """
    Load and preprocess RLHF data from Parquet files.

    - Caches files locally.
    - Reads into a HuggingFace Dataset and tokenizes prompts.
    - Optionally handles images/videos via a ProcessorMixin.
    - Filters prompts over a max length.
    - Supports resuming from checkpoints.

    Args:
        data_files (str or list): Path(s) to Parquet file(s).
        tokenizer (PreTrainedTokenizer): For the tokenization of text to token IDs.
        config (DictConfig): Options like cache_dir, prompt_key, max_prompt_length, truncation, etc.
        processor (ProcessorMixin, optional): Multimodal preprocessor for images/videos.
    """

    def __init__(
        self,
        data_files: Union[str, List[str]],
        tokenizer: PreTrainedTokenizer,
        config: DictConfig,
        processor: Optional[ProcessorMixin] = None,
    ):
        if not isinstance(data_files, (List, ListConfig)):
            data_files = [data_files]

        self.data_files = copy.deepcopy(data_files)
        self.original_data_files = copy.deepcopy(data_files)  # use for resume
        self.tokenizer = tokenizer
        self.processor = processor
        self.config = config

        self.cache_dir = os.path.expanduser(config.get("cache_dir", "~/.cache/verl/rlhf"))
        self.prompt_key = config.get("prompt_key", "prompt")
        self.image_key = config.get("image_key", "images")
        self.video_key = config.get("video_key", "videos")
        self.max_prompt_length = config.get("max_prompt_length", 1024)
        self.return_raw_chat = config.get("return_raw_chat", False)
        self.return_full_prompt = config.get("return_full_prompt", False)
        self.truncation = config.get("truncation", "error")
        self.filter_overlong_prompts = config.get("filter_overlong_prompts", True)

        self.num_workers = config.get("filter_overlong_prompts_workers", max(1, os.cpu_count() // 4))
        self.num_workers = min(self.num_workers, os.cpu_count())
        self.use_shm = config.get("use_shm", False)
        self.chat_template_func = config.get("chat_template_func", None)
        self.need_tools_kwargs = config.get("need_tools_kwargs", False)
        self.filter_prompts = config.get("filter_prompts", True)
        self.serialize_dataset = False
        self._download()
        self._read_files_and_tokenize()

    def _download(self, use_origin_parquet=False):
        from verl.utils.fs import copy_to_local

        data_files = self.data_files if not use_origin_parquet else self.original_data_files
        for i, parquet_file in enumerate(data_files):
            self.data_files[i] = copy_to_local(src=parquet_file, cache_dir=self.cache_dir, use_shm=self.use_shm)

    def _read_files_and_tokenize(self):
        dataframes = []
        for parquet_file in self.data_files:
            # read parquet files and cache
            dataframe = datasets.load_dataset("parquet", data_files=parquet_file)["train"]
            dataframes.append(dataframe)
        self.dataframe: datasets.Dataset = datasets.concatenate_datasets(dataframes)

        print(f"dataset len: {len(self.dataframe)}")

        # filter out too long prompts
        if self.filter_overlong_prompts:
            tokenizer = self.tokenizer
            processor = self.processor
            prompt_key = self.prompt_key
            image_key = self.image_key
            video_key = self.video_key

            if processor is not None:
                from verl.utils.dataset.vision_utils import process_image, process_video

                def doc2len(doc) -> int:
                    messages = self._build_messages(doc)
                    raw_prompt = self.processor.apply_chat_template(messages, add_generation_prompt=True, tokenize=False)
                    images = [process_image(image) for image in messages.pop(image_key)] if image_key in messages else None
                    videos = [process_video(video) for video in messages.pop(video_key)] if video_key in messages else None

                    return len(processor(text=[raw_prompt], images=images, videos=videos)["input_ids"][0])

            else:

                def doc2len(doc) -> int:
                    return len(tokenizer.apply_chat_template(doc[prompt_key], add_generation_prompt=True))

            self.dataframe = self.dataframe.filter(
                lambda doc: doc2len(doc) <= self.max_prompt_length,
                num_proc=self.num_workers,
                desc=f"Filtering prompts longer than {self.max_prompt_length} tokens",
            )

            print(f"filter dataset len: {len(self.dataframe)}")

    def resume_dataset_state(self):
        self.serialize_dataset = not hasattr(self, "original_data_files")
        # resume dataframe if not it's serialized in data.pt
        if not self.serialize_dataset:
            self._download(use_origin_parquet=True)  # download and resume from original parquet files
            self._read_files_and_tokenize()
        else:
            print(r"old dataloader ckpt file is used, please train from scratch for better ckpt performance")

    def __len__(self):
        return len(self.dataframe)

    def _build_messages(self, example: dict):
        messages: list = example.pop(self.prompt_key)

        if self.image_key in example or self.video_key in example:
            for message in messages:
                content = message["content"]
                content_list = []
                segments = re.split("(<image>|<video>)", content)
                segments = [item for item in segments if item != ""]
                for segment in segments:
                    if segment == "<image>":
                        content_list.append({"type": "image"})
                    elif segment == "<video>":
                        content_list.append({"type": "video"})
                    else:
                        content_list.append({"type": "text", "text": segment})

                message["content"] = content_list

        return messages

    def __getitem__(self, item):
        """
        Note that we also return the raw_input_ids so that it can be combined with other chat template
        """
        row_dict: dict = self.dataframe[item]
        messages = self._build_messages(row_dict)
        model_inputs = {}

        if self.processor is not None:
            from verl.utils.dataset.vision_utils import process_image, process_video

            raw_prompt = self.processor.apply_chat_template(messages, add_generation_prompt=True, tokenize=False)
            multi_modal_data = {}

            images = None
            if self.image_key in row_dict and row_dict.get(self.image_key, None) is not None:
                images = [process_image(image) for image in row_dict.pop(self.image_key)]
                multi_modal_data["image"] = images

            videos = None
            if self.video_key in row_dict and row_dict.get(self.video_key, None) is not None:
                videos = [process_video(video) for video in row_dict.pop(self.video_key)]
                multi_modal_data["video"] = [video.numpy() for video in videos]

            model_inputs = self.processor(text=[raw_prompt], images=images, videos=videos, return_tensors="pt")

            input_ids = model_inputs.pop("input_ids")
            attention_mask = model_inputs.pop("attention_mask")

            if "second_per_grid_ts" in model_inputs:
                model_inputs.pop("second_per_grid_ts")

            # There's a trap here, multi_modal_inputs has to be a dict, not BatchFeature
            row_dict["multi_modal_data"] = multi_modal_data
            row_dict["multi_modal_inputs"] = dict(model_inputs)

            # second_per_grid_ts isn't used for training, just for mrope
            row_dict["multi_modal_inputs"].pop("second_per_grid_ts", None)

        else:
            raw_prompt = self.tokenizer.apply_chat_template(messages, add_generation_prompt=True, tokenize=False)
            model_inputs = self.tokenizer(raw_prompt, return_tensors="pt", add_special_tokens=False)
            input_ids = model_inputs.pop("input_ids")
            attention_mask = model_inputs.pop("attention_mask")

        input_ids, attention_mask = verl_F.postprocess_data(
            input_ids=input_ids,
            attention_mask=attention_mask,
            max_length=self.max_prompt_length,
            pad_token_id=self.tokenizer.pad_token_id,
            left_pad=True,
            truncation=self.truncation,
        )

        if self.processor is not None and "Qwen2VLImageProcessor" in self.processor.image_processor.__class__.__name__:
            from verl.models.transformers.qwen2_vl import get_rope_index

            position_ids = [
                get_rope_index(
                    self.processor,
                    input_ids=input_ids[0],
                    image_grid_thw=model_inputs.get("image_grid_thw"),
                    video_grid_thw=model_inputs.get("video_grid_thw"),
                    second_per_grid_ts=model_inputs.get("second_per_grid_ts"),
                    attention_mask=attention_mask[0],
                )
            ]  # (1, 3, seq_len)

        else:
            position_ids = compute_position_id_with_mask(attention_mask)

        row_dict["input_ids"] = input_ids[0]
        row_dict["attention_mask"] = attention_mask[0]
        row_dict["position_ids"] = position_ids[0]

        raw_prompt_ids = self.tokenizer.encode(raw_prompt, add_special_tokens=False)
        if len(raw_prompt_ids) > self.max_prompt_length:
            if self.truncation == "left":
                raw_prompt_ids = raw_prompt_ids[-self.max_prompt_length :]
            elif self.truncation == "right":
                raw_prompt_ids = raw_prompt_ids[: self.max_prompt_length]
            elif self.truncation == "middle":
                left_half = self.max_prompt_length // 2
                right_half = self.max_prompt_length - left_half
                raw_prompt_ids = raw_prompt_ids[:left_half] + raw_prompt_ids[-right_half:]
            elif self.truncation == "error":
                raise RuntimeError(f"Prompt length {len(raw_prompt_ids)} is longer than {self.max_prompt_length}.")

        row_dict["raw_prompt_ids"] = raw_prompt_ids
        # encode prompts without chat template
        if self.return_raw_chat:
            row_dict["raw_prompt"] = messages

        # get prompts with chat template
        if self.return_full_prompt:
            row_dict["full_prompts"] = raw_prompt  # array of strings

        # add index for each prompt
        index = row_dict.get("extra_info", {}).get("index", 0)
        tools_kwargs = row_dict.get("extra_info", {}).get("tools_kwargs", {})
        need_tools_kwargs = row_dict.get("extra_info", {}).get("need_tools_kwargs", self.need_tools_kwargs)
        if need_tools_kwargs and not tools_kwargs:
            logger.warning("tools_kwargs is empty for index {}, data source: {}", index, row_dict["data_source"])
        row_dict["index"] = index
        row_dict["tools_kwargs"] = tools_kwargs
        return row_dict

    def __getstate__(self):
        if not self.serialize_dataset:
            state = self.__dict__.copy()

            if "dataframe" in state:
                del state["dataframe"]
            return state

        return self.__dict__.copy()

```

</details>

1. 支持从远程存储（如 HDFS）下载 Parquet 文件到本地缓存，支持共享内存（shared memory）加速文件访问，自动管理文件路径，支持检查点恢复。
2. 使用 HuggingFace `datasets` 库读取 Parquet 文件，支持多个数据文件的合并，自动处理数据格式转换。
3. 根据最大长度过滤过长的 prompts，支持多进程并行处理，可配置的过滤策略。
4. 支持图像和视频的多模态输入，解析 `<image>` 和 `<video>` 标签，将多模态内容转换为结构化格式。
5. 添加 chat template 来格式化对话，将文本转换为 token IDs，生成注意力掩码和位置编码。
6. padding 到指定长度，支持多种截断策略（left, right, middle, error），生成位置编码。
7. 支持训练中断后的恢复，可以从原始文件重新构建数据集，兼容序列化/反序列化。
8. 返回包含以下关键字段的字典：`input_ids`, `attention_mask`, `position_ids`, `raw_prompt_ids`, `multi_modal_data`, `multi_modal_inputs`, `index`, `tools_kwargs`。

这里最重要的一个参数是 `tools_kwargs`，用于为不同的 tools 提供配置参数。它的结构如下：

```python
tools_kwargs = {
    "tool_name": {
        "create_kwargs": {...},      # 工具创建时的参数
        "execute_kwargs": {...},     # 工具执行时的参数（可选）
        "calc_reward_kwargs": {...}, # 计算奖励时的参数（可选）
        "release_kwargs": {...},     # 释放资源时的参数（可选）
    }
}
```

比如 Search-R1 的 `tools_kwargs` 如下：

```python
tools_kwargs = {
    "search-r1": {
        "create_kwargs": {
            "ground_truth": ground_truth,
            "question": question, 
            "data_source": data_source_tagged
        }
    }
}
```

具体这些参数是如何调用了一个 tool，我们会留在后续部分继续介绍。

## 训练入口 [`RayPPOTrainer.fit()`](https://github.com/volcengine/verl/blob/76f63cffa5081564d8fea93a1cb3ce8bd5bdcc39/verl/trainer/ppo/ray_trainer.py#L903)

1. 创建 Tracking 日志记录器，设置全局步数，加载检查点，并在训练前进行验证。
2. 使用 tqdm 创建进度条，显示训练进度，并设置初始步数。
3. 遍历配置的总 epoch 数和数据加载器，每个 train batch 更新多步。
4. 从 batch 中分离出用于 rollout 的数据（`input_ids`, `attention_mask`, `position_ids` 等），保留其他数据用于后续处理。
5. 调用 `ActorRolloutWorker` 生成序列，并记录生成时间。
6. 处理 REMAX 基线（如果使用）：生成确定性基线序列，计算基线奖励，用于 REMAX 优势估计器。
7. 为每个样本分配唯一 ID，重复数据以对齐多次采样，计算响应掩码，并可选地进行批次平衡。
8. 根据配置使用奖励模型或自定义奖励函数计算 token 级别的奖励分数，支持同步和异步计算。
9. 使用 megatron 基于训练开始前的 policy 重新计算 behaviour policy 的 log probabilities，用于重要性采样，同时计算熵值。（原因在 [part 1](./readme.md#actorrolloutrefworker__init__) 讲过）
10. 使用 reference policy 计算 log probs，用于 KL 散度计算。
11. 使用 Critic 网络计算状态价值，用于优势函数估计。
12. 根据配置的优势估计器（GAE、GRPO、REMAX 等）计算优势函数，支持 KL 惩罚。
13. 使用计算出的优势函数更新 Critic 网络参数。
14. 在 Critic 预热完成后，使用 PPO 损失函数更新 Actor 网络参数。
15. 将生成的序列、输入、输出和分数保存到指定目录。
16. 根据配置的频率执行验证，计算验证指标并记录。
17. 根据配置的频率保存模型检查点。
18. 收集训练指标、时序指标和吞吐量指标，并记录到日志系统。
19. 更新进度条，递增全局步数，并在达到总训练步数时结束训练。
20. 根据配置在特定步数启用/禁用性能分析，用于调试和优化。

<details>
<summary>RayPPOTrainer.fit() 源码</summary>

```python
def fit(self):
    """
    The training loop of PPO.
    The driver process only need to call the compute functions of the worker group through RPC
    to construct the PPO dataflow.
    The light-weight advantage computation is done on the driver process.
    """
    from omegaconf import OmegaConf

    from verl.utils.tracking import Tracking

    logger = Tracking(
        project_name=self.config.trainer.project_name,
        experiment_name=self.config.trainer.experiment_name,
        default_backend=self.config.trainer.logger,
        config=OmegaConf.to_container(self.config, resolve=True),
    )

    self.global_steps = 0

    # load checkpoint before doing anything
    self._load_checkpoint()

    # perform validation before training
    # currently, we only support validation using the reward_function.
    if self.val_reward_fn is not None and self.config.trainer.get("val_before_train", True):
        val_metrics = self._validate()
        assert val_metrics, f"{val_metrics=}"
        pprint(f"Initial validation metrics: {val_metrics}")
        logger.log(data=val_metrics, step=self.global_steps)
        if self.config.trainer.get("val_only", False):
            return

    # add tqdm
    progress_bar = tqdm(total=self.total_training_steps, initial=self.global_steps, desc="Training Progress")

    # we start from step 1
    self.global_steps += 1
    last_val_metrics = None

    for epoch in range(self.config.trainer.total_epochs):
        for batch_dict in self.train_dataloader:
            do_profile = self.global_steps in self.config.trainer.profile_steps if self.config.trainer.profile_steps is not None else False
            if do_profile:
                self.actor_rollout_wg.start_profile()
                if self.use_reference_policy:
                    self.ref_policy_wg.start_profile()
                if self.use_critic:
                    self.critic_wg.start_profile()
                if self.use_rm:
                    self.rm_wg.start_profile()

            metrics = {}
            timing_raw = {}
            batch: DataProto = DataProto.from_single_dict(batch_dict)

            # pop those keys for generation
            batch_keys_to_pop = ["input_ids", "attention_mask", "position_ids"]
            non_tensor_batch_keys_to_pop = ["raw_prompt_ids"]
            if "multi_modal_data" in batch.non_tensor_batch:
                non_tensor_batch_keys_to_pop.append("multi_modal_data")
            if "raw_prompt" in batch.non_tensor_batch:
                non_tensor_batch_keys_to_pop.append("raw_prompt")
            if "tools_kwargs" in batch.non_tensor_batch:
                non_tensor_batch_keys_to_pop.append("tools_kwargs")
            gen_batch = batch.pop(
                batch_keys=batch_keys_to_pop,
                non_tensor_batch_keys=non_tensor_batch_keys_to_pop,
            )

            is_last_step = self.global_steps >= self.total_training_steps

            with marked_timer("step", timing_raw):
                # generate a batch
                with marked_timer("gen", timing_raw, color="red"):
                    if not self.async_rollout_mode:
                        gen_batch_output = self.actor_rollout_wg.generate_sequences(gen_batch)
                    else:
                        self.async_rollout_manager.wake_up()
                        gen_batch_output = self.async_rollout_manager.generate_sequences(gen_batch)
                        self.async_rollout_manager.sleep()
                    timing_raw.update(gen_batch_output.meta_info["timing"])
                    gen_batch_output.meta_info.pop("timing", None)

                if self.config.algorithm.adv_estimator == AdvantageEstimator.REMAX:
                    with marked_timer("gen_max", timing_raw, color="purple"):
                        gen_baseline_batch = deepcopy(gen_batch)
                        gen_baseline_batch.meta_info["do_sample"] = False
                        gen_baseline_output = self.actor_rollout_wg.generate_sequences(gen_baseline_batch)

                        batch = batch.union(gen_baseline_output)
                        reward_baseline_tensor = self.reward_fn(batch)
                        reward_baseline_tensor = reward_baseline_tensor.sum(dim=-1)

                        batch.pop(batch_keys=list(gen_baseline_output.batch.keys()))

                        batch.batch["reward_baselines"] = reward_baseline_tensor

                        del gen_baseline_batch, gen_baseline_output

                batch.non_tensor_batch["uid"] = np.array([str(uuid.uuid4()) for _ in range(len(batch.batch))], dtype=object)
                # repeat to align with repeated responses in rollout
                batch = batch.repeat(repeat_times=self.config.actor_rollout_ref.rollout.n, interleave=True)
                batch = batch.union(gen_batch_output)

                batch.batch["response_mask"] = compute_response_mask(batch)
                # Balance the number of valid tokens across DP ranks.
                # NOTE: This usually changes the order of data in the `batch`,
                # which won't affect the advantage calculation (since it's based on uid),
                # but might affect the loss calculation (due to the change of mini-batching).
                # TODO: Decouple the DP balancing and mini-batching.
                if self.config.trainer.balance_batch:
                    self._balance_batch(batch, metrics=metrics)

                # compute global_valid tokens
                batch.meta_info["global_token_num"] = torch.sum(batch.batch["attention_mask"], dim=-1).tolist()

                with marked_timer("reward", timing_raw, color="yellow"):
                    # compute reward model score
                    if self.use_rm:
                        reward_tensor = self.rm_wg.compute_rm_score(batch)
                        batch = batch.union(reward_tensor)

                    if self.config.reward_model.launch_reward_fn_async:
                        future_reward = compute_reward_async.remote(batch, self.config, self.tokenizer)
                    else:
                        reward_tensor, reward_extra_infos_dict = compute_reward(batch, self.reward_fn)

                # recompute old_log_probs
                with marked_timer("old_log_prob", timing_raw, color="blue"):
                    old_log_prob = self.actor_rollout_wg.compute_log_prob(batch)
                    entropys = old_log_prob.batch["entropys"]
                    response_masks = batch.batch["response_mask"]
                    loss_agg_mode = self.config.actor_rollout_ref.actor.loss_agg_mode
                    entropy_agg = agg_loss(loss_mat=entropys, loss_mask=response_masks, loss_agg_mode=loss_agg_mode)
                    old_log_prob_metrics = {"actor/entropy": entropy_agg.detach().item()}
                    metrics.update(old_log_prob_metrics)
                    old_log_prob.batch.pop("entropys")
                    batch = batch.union(old_log_prob)

                    if "rollout_log_probs" in batch.batch.keys():
                        # TODO: we may want to add diff of probs too.
                        rollout_old_log_probs = batch.batch["rollout_log_probs"]
                        actor_old_log_probs = batch.batch["old_log_probs"]
                        attention_mask = batch.batch["attention_mask"]
                        responses = batch.batch["responses"]
                        response_length = responses.size(1)
                        response_mask = attention_mask[:, -response_length:]

                        rollout_probs = torch.exp(rollout_old_log_probs)
                        actor_probs = torch.exp(actor_old_log_probs)
                        rollout_probs_diff = torch.abs(rollout_probs - actor_probs)
                        rollout_probs_diff = torch.masked_select(rollout_probs_diff, response_mask.bool())
                        rollout_probs_diff_max = torch.max(rollout_probs_diff)
                        rollout_probs_diff_mean = torch.mean(rollout_probs_diff)
                        rollout_probs_diff_std = torch.std(rollout_probs_diff)
                        metrics.update(
                            {
                                "training/rollout_probs_diff_max": rollout_probs_diff_max.detach().item(),
                                "training/rollout_probs_diff_mean": rollout_probs_diff_mean.detach().item(),
                                "training/rollout_probs_diff_std": rollout_probs_diff_std.detach().item(),
                            }
                        )

                if self.use_reference_policy:
                    # compute reference log_prob
                    with marked_timer("ref", timing_raw, color="olive"):
                        if not self.ref_in_actor:
                            ref_log_prob = self.ref_policy_wg.compute_ref_log_prob(batch)
                        else:
                            ref_log_prob = self.actor_rollout_wg.compute_ref_log_prob(batch)
                        batch = batch.union(ref_log_prob)

                # compute values
                if self.use_critic:
                    with marked_timer("values", timing_raw, color="cyan"):
                        values = self.critic_wg.compute_values(batch)
                        batch = batch.union(values)

                with marked_timer("adv", timing_raw, color="brown"):
                    # we combine with rule-based rm
                    reward_extra_infos_dict: dict[str, list]
                    if self.config.reward_model.launch_reward_fn_async:
                        reward_tensor, reward_extra_infos_dict = ray.get(future_reward)
                    batch.batch["token_level_scores"] = reward_tensor

                    if reward_extra_infos_dict:
                        batch.non_tensor_batch.update({k: np.array(v) for k, v in reward_extra_infos_dict.items()})

                    # compute rewards. apply_kl_penalty if available
                    if self.config.algorithm.use_kl_in_reward:
                        batch, kl_metrics = apply_kl_penalty(batch, kl_ctrl=self.kl_ctrl_in_reward, kl_penalty=self.config.algorithm.kl_penalty)
                        metrics.update(kl_metrics)
                    else:
                        batch.batch["token_level_rewards"] = batch.batch["token_level_scores"]

                    # compute advantages, executed on the driver process

                    norm_adv_by_std_in_grpo = self.config.algorithm.get("norm_adv_by_std_in_grpo", True)  # GRPO adv normalization factor

                    batch = compute_advantage(
                        batch,
                        adv_estimator=self.config.algorithm.adv_estimator,
                        gamma=self.config.algorithm.gamma,
                        lam=self.config.algorithm.lam,
                        num_repeat=self.config.actor_rollout_ref.rollout.n,
                        norm_adv_by_std_in_grpo=norm_adv_by_std_in_grpo,
                        multi_turn=self.config.actor_rollout_ref.rollout.multi_turn.enable,
                        config=self.config.algorithm,
                    )

                # update critic
                if self.use_critic:
                    with marked_timer("update_critic", timing_raw, color="pink"):
                        critic_output = self.critic_wg.update_critic(batch)
                    critic_output_metrics = reduce_metrics(critic_output.meta_info["metrics"])
                    metrics.update(critic_output_metrics)

                # implement critic warmup
                if self.config.trainer.critic_warmup <= self.global_steps:
                    # update actor
                    with marked_timer("update_actor", timing_raw, color="red"):
                        batch.meta_info["multi_turn"] = self.config.actor_rollout_ref.rollout.multi_turn.enable
                        actor_output = self.actor_rollout_wg.update_actor(batch)
                    actor_output_metrics = reduce_metrics(actor_output.meta_info["metrics"])
                    metrics.update(actor_output_metrics)

                # Log rollout generations if enabled
                rollout_data_dir = self.config.trainer.get("rollout_data_dir", None)
                if rollout_data_dir:
                    with marked_timer("dump_rollout_generations", timing_raw, color="green"):
                        print(batch.batch.keys())
                        inputs = self.tokenizer.batch_decode(batch.batch["prompts"], skip_special_tokens=True)
                        outputs = self.tokenizer.batch_decode(batch.batch["responses"], skip_special_tokens=True)
                        scores = batch.batch["token_level_scores"].sum(-1).cpu().tolist()
                        self._dump_generations(
                            inputs=inputs,
                            outputs=outputs,
                            scores=scores,
                            reward_extra_infos_dict=reward_extra_infos_dict,
                            dump_path=rollout_data_dir,
                        )

                # validate
                if self.val_reward_fn is not None and self.config.trainer.test_freq > 0 and (is_last_step or self.global_steps % self.config.trainer.test_freq == 0):
                    with marked_timer("testing", timing_raw, color="green"):
                        val_metrics: dict = self._validate()
                        if is_last_step:
                            last_val_metrics = val_metrics
                    metrics.update(val_metrics)

                if self.config.trainer.save_freq > 0 and (is_last_step or self.global_steps % self.config.trainer.save_freq == 0):
                    with marked_timer("save_checkpoint", timing_raw, color="green"):
                        self._save_checkpoint()

            # training metrics
            metrics.update(
                {
                    "training/global_step": self.global_steps,
                    "training/epoch": epoch,
                }
            )
            # collect metrics
            metrics.update(compute_data_metrics(batch=batch, use_critic=self.use_critic))
            metrics.update(compute_timing_metrics(batch=batch, timing_raw=timing_raw))
            # TODO: implement actual tflpo and theoretical tflpo
            n_gpus = self.resource_pool_manager.get_n_gpus()
            metrics.update(compute_throughout_metrics(batch=batch, timing_raw=timing_raw, n_gpus=n_gpus))

            # TODO: make a canonical logger that supports various backend
            logger.log(data=metrics, step=self.global_steps)

            progress_bar.update(1)
            self.global_steps += 1

            if do_profile:
                self.actor_rollout_wg.stop_profile()
                if self.use_reference_policy:
                    self.ref_policy_wg.stop_profile()
                if self.use_critic:
                    self.critic_wg.stop_profile()
                if self.use_rm:
                    self.rm_wg.stop_profile()

            if is_last_step:
                pprint(f"Final validation metrics: {last_val_metrics}")
                progress_bar.close()
                return
```

</details>

## 我们究竟在异步什么？

这里很值得分享一个核心问题，对 SGLang 而言，或者对现在的 RL 而言，我们每天说来说去的 async 究竟是什么意思？和 PD 分离一样，async 也有非常多的层面：

1. Async RL 代表的是在 training rollout 分离的系统上，rollout 只在 update weights 的时候被打断，其余时刻永远 rollout，哪怕 target policy 正在被 training engine 更新。这方面是 [AreaL](https://github.com/inclusionAI/AReaL) 和 [SLIME](https://github.com/THUDM/slime)。

2. Async Rollout 这个词是特指在 rollout 的时候，把一个 batch requests 拆为单个 request，然后逐个调用 `SGLangEngine.generate()`。

乍一听，这没有什么特别的，似乎还会更慢些。但是考虑到 tool call 的问题，这就非常严肃了。假设我们把一整个 batch 的 requests 作为一个 batch 塞给 sglang 似乎还要快些，毕竟对 SGLang 的 scheduler 而言，更好组 batch。但是，一整个 batch 进去，得一整个 batch 出来。这些 batch 里面的 requests 同时返回，同时被 paser 解析查看是否有 tool call 的 parameter，然后发送请求给 tool。如此以来，整个 tool 的调用大概率会拥堵，甚至在我们考虑到如果要加入多个 tool（虽然目前没有）的话，用一个状态机去管理每个 request 的 tool call 状态会成一场噩梦，何况有的 requests 会在多轮里面多次调用 tool。因此，为了方便管理每个 request tool call 的状态机和让 tool 被调度的更加均匀。SGLang 采取了 Async Rollout 策略，也即把一个 batch 的 requests 拆为单个 request，然后逐个异步调用 `SGLangEngine.generate()`。这样每个 reqeuest 自己管理自己的状态机，方便维护并且 tool call 效率更高。

理解了这一层，我们可以来看看代码实现：

<details>
<summary>generate_sequences 源码</summary>

```python

@GPUMemoryLogger(role="sglang rollout", logger=logger)
@torch.no_grad()
def generate_sequences(self, prompts: DataProto, **kwargs) -> DataProto:
    if self.config.multi_turn.enable:
        return self._req_level_generate_sequences(prompts, **kwargs)
    return self._batch_level_generate_sequences(prompts, **kwargs)

```
</details>

这里明确指出，如果是用了 mutli-turn 训练，则将 batch 的 requests 拆为单个 request，调用 `_req_level_generate_sequences`；而不调用 tool 的单轮 RL，仍旧组 batch 直接发送。

我们只观察 `_req_level_generate_sequences` 的部分源码：

<details>
<summary>_req_level_generate_sequences 部分源码</summary>


```python
@GPUMemoryLogger(role="sglang rollout", logger=logger)
@torch.no_grad()
def _req_level_generate_sequences(self, prompts: DataProto, **kwargs) -> DataProto:
    # Async rollout with tools support
    do_sample = prompts.meta_info.get("do_sample", True)
    is_validate = prompts.meta_info.get("validate", False)
    tgt_device = prompts.batch["input_ids"].device
    if self._tp_rank == 0:
        req_list = self._preprocess_prompt_to_async_rollout_requests(
            prompts,
            n=1 if is_validate else self.config.n,
        )
        loop = asyncio.get_event_loop()
        output_req_list = loop.run_until_complete(
            asyncio.gather(
                *[self._async_rollout_a_request(req, do_sample, is_validate, **kwargs) for req in req_list],
            )
        )
        sorted_output_req_list = sorted(output_req_list, key=lambda x: (x.batch_data_id, x.rollout_offset))
    else:
        sorted_output_req_list = None
```

</details>

现在来看，`asyncio.gather(*[self._async_rollout_a_request(req, do_sample, is_validate, **kwargs) for req in req_list],)` 就显得无比清晰了。

## 数据流管理

我们继续去理解 `RayPPOTrainer.fit()` 函数，从数据流管理开始。这里我认为最重要的两个类是 `DataProto` 和 `RLHFDataset`。

<<<<<<< HEAD
### `DataProto`
=======
## 数据管理

解释完了 Async Rollout 之后，我们继续拆解 `.fit()` 函数，从数据管理开始。首先，我们来解析 


我来帮你分析一下 `DataProto` 和 `RLHFDataset` 的关系，以及为什么 `RayPPOTrainer` 中可能没有直接使用 `RLHFDataset`。

Search files...
Search files...
Search files...
Read file: verl/trainer/ppo/ray_trainer.py
现在我来分析一下 `DataProto` 和 `RLHFDataset` 的关系，以及为什么 `RayPPOTrainer` 中可能没有直接使用 `RLHFDataset`。

## DataProto 和 RLHFDataset 的关系分析

### 1. **DataProto 的作用和设计**

`DataProto` 是 verl 框架中的**核心数据交换协议**，它定义了一个标准的数据结构用于在不同组件之间传递数据：

```python
@dataclass
class DataProto:
    batch: TensorDict = None          # 存储张量数据
    non_tensor_batch: Dict = field(default_factory=dict)  # 存储非张量数据
    meta_info: Dict = field(default_factory=dict)         # 存储元信息
```

`DataProto` 的主要特点：
- **统一的数据格式**：所有 worker 之间都使用 `DataProto` 进行数据交换
- **支持张量和非张量数据**：可以同时处理 `torch.Tensor` 和 `numpy.ndarray` 等
- **丰富的操作方法**：提供 `union`、`select`、`chunk`、`concat` 等操作
- **序列化支持**：支持 Ray 分布式环境下的数据传输

### 2. **RLHFDataset 的作用**

`RLHFDataset` 是一个**数据加载和预处理类**，继承自 `torch.utils.data.Dataset`：

```python
class RLHFDataset(Dataset):
    def __init__(self, data_files, tokenizer, config, processor=None):
        # 加载 parquet 文件
        # 进行 tokenization
        # 处理多模态数据（图像/视频）
        # 过滤过长序列
```

`RLHFDataset` 的主要功能：
- **数据加载**：从 parquet 文件读取原始数据
- **预处理**：tokenization、长度过滤、多模态处理
- **标准化输出**：返回包含 `input_ids`、`attention_mask`、`position_ids` 等的字典

### 3. **两者的关系和数据流**

让我查看一下数据是如何从 `RLHFDataset` 转换到 `DataProto` 的：

Search files...
现在我明白了！让我总结一下 `DataProto` 和 `RLHFDataset` 的关系：

## 数据流转换过程

### 1. **数据流转换链路**

```
RLHFDataset → DataLoader → collate_fn → DataProto → RayPPOTrainer
```

具体流程：

1. **RLHFDataset** 负责数据加载和预处理：
   - 从 parquet 文件读取原始数据
   - 进行 tokenization
   - 返回包含 `input_ids`、`attention_mask` 等的字典

2. **DataLoader + collate_fn** 负责批处理：
   ```python
   def collate_fn(data_list: list[dict]) -> dict:
       tensors = defaultdict(list)
       non_tensors = defaultdict(list)
       
       for data in data_list:
           for key, val in data.items():
               if isinstance(val, torch.Tensor):
                   tensors[key].append(val)
               else:
                   non_tensors[key].append(val)
       
       # 将张量堆叠成批次
       for key, val in tensors.items():
           tensors[key] = torch.stack(val, dim=0)
       
       # 将非张量数据转换为 numpy 数组
       for key, val in non_tensors.items():
           non_tensors[key] = np.array(val, dtype=object)
       
       return {**tensors, **non_tensors}
   ```

3. **DataProto.from_single_dict()** 将字典转换为 DataProto：
   ```python
   # 在 RayPPOTrainer 的训练循环中
   test_batch = DataProto.from_single_dict(test_data)
   ```

### 2. **为什么 RayPPOTrainer 不直接使用 RLHFDataset**

**RayPPOTrainer 确实使用了 RLHFDataset**，但它是通过以下方式间接使用的：

1. **在 `_create_dataloader` 方法中**：
   ```python
   def _create_dataloader(self, train_dataset, val_dataset, collate_fn, train_sampler):
       from verl.trainer.main_ppo import create_rl_dataset, create_rl_sampler
       
       if train_dataset is None:
           train_dataset = create_rl_dataset(self.config.data.train_files, self.config.data, self.tokenizer, self.processor)
       # ...
       
       self.train_dataloader = StatefulDataLoader(
           dataset=self.train_dataset,  # 这里就是 RLHFDataset
           batch_size=self.config.data.get("gen_batch_size", self.config.data.train_batch_size),
           collate_fn=collate_fn,
           sampler=train_sampler,
       )
   ```

2. **在训练循环中**：
   ```python
   for test_data in self.val_dataloader:  # 从 DataLoader 获取数据
       test_batch = DataProto.from_single_dict(test_data)  # 转换为 DataProto
   ```

### 3. **设计原因**

这种设计有几个重要原因：

1. **抽象层次分离**：
   - `RLHFDataset`：负责数据加载和预处理（数据层）
   - `DataProto`：负责分布式环境下的数据交换（协议层）
   - `RayPPOTrainer`：负责训练逻辑（训练层）

2. **分布式兼容性**：
   - `DataProto` 专门为 Ray 分布式环境设计
   - 支持序列化、反序列化、跨节点传输
   - 提供丰富的批处理操作（`union`、`select`、`chunk` 等）

3. **灵活性**：
   - 可以轻松替换数据源（不仅仅是 `RLHFDataset`）
   - 支持自定义 `collate_fn`
   - 支持不同的数据格式

### 4. **实际使用示例**

从测试代码可以看到完整的数据流：

```python
# 1. 创建 RLHFDataset
dataset = RLHFDataset(data_files=local_path, tokenizer=tokenizer, config=config)

# 2. 创建 DataLoader
dataloader = DataLoader(dataset=dataset, batch_size=16, collate_fn=collate_fn)

# 3. 获取批次数据
batch_dict = next(iter(dataloader))

# 4. 转换为 DataProto
tensors = {}
non_tensors = {}
for key, val in batch_dict.items():
    if isinstance(val, torch.Tensor):
        tensors[key] = val
    else:
        non_tensors[key] = val

data_proto = DataProto.from_dict(tensors=tensors, non_tensors=non_tensors)
```

## 总结

`DataProto` 和 `RLHFDataset` 的关系是**数据源和数据协议**的关系：

- **RLHFDataset**：提供标准化的数据加载和预处理功能
- **DataProto**：提供分布式环境下的数据交换协议
- **RayPPOTrainer**：通过 DataLoader 使用 RLHFDataset，然后将数据转换为 DataProto 进行分布式训练

这种设计使得 verl 框架既保持了数据加载的标准化，又实现了高效的分布式训练。
>>>>>>> 35893fb7

`DataProto` 是 verl 的数据交换协议，定义在 [`protocol.py`](https://github.com/volcengine/verl/blob/76f63cffa5081564d8fea93a1cb3ce8bd5bdcc39/verl/protocol.py#L202)：

```python
@dataclass
class DataProto:
    """
    A DataProto is a data structure that aims to provide a standard protocol for data exchange between functions.
    It contains a batch (TensorDict) and a meta_info (Dict). The batch is a TensorDict https://pytorch.org/tensordict/.
    TensorDict allows you to manipulate a dictionary of Tensors like a single Tensor. Ideally, the tensors with the
    same batch size should be put inside batch.
    """

    batch: TensorDict = None
    non_tensor_batch: Dict = field(default_factory=dict)
    meta_info: Dict = field(default_factory=dict)
```

`DataProto` 提供标准化的数据交换协议，基于 PyTorch 的 TensorDict，支持张量的批量操作，同时通过 `non_tensor_batch` 字典来处理 NumPy 数组等非张量数据。`meta_info` 存储额外的元信息。本身支持的操作挺基础的，典型的比如数据创建、切片、选择、合并、重命名、重复、填充、分块、以及分布式环境下的数据集合与分发。

除此之外，`DataProto`还能通过数据验证`check_consistency()`确保在数据分离和合并过程中不会出现不一致的情况，同时支持在CPU和GPU之间高效移动数据（`to()`），这对于分布式训练中的参数卸载和加载至关重要，索引操作和批处理操作则提供了灵活的数据处理能力，使得veRL能够高效地处理不同长度序列的批处理、多模态数据的组合以及复杂的训练数据流。这些特性共同构成了veRL数据流处理的技术基础，为后续的序列生成、经验处理和模型更新阶段提供了可靠的数据管理保障。

### `RLHFDataset`

[`RLHFDataset`]((https://github.com/volcengine/verl/blob/76f63cffa5081564d8fea93a1cb3ce8bd5bdcc39/verl/utils/dataset/rl_dataset.py#L68)) 是 verl 中用于 RLHF 数据加载的数据集类，继承自 `datasets.Dataset`，主要用于处理 Parquet 文件中的数据，包括数据下载、tokenize、过滤、预处理等。

<details>
<summary>RLHFDataset 源码</summary>

```python
class RLHFDataset(Dataset):
    """
    Load and preprocess RLHF data from Parquet files.

    - Caches files locally.
    - Reads into a HuggingFace Dataset and tokenizes prompts.
    - Optionally handles images/videos via a ProcessorMixin.
    - Filters prompts over a max length.
    - Supports resuming from checkpoints.

    Args:
        data_files (str or list): Path(s) to Parquet file(s).
        tokenizer (PreTrainedTokenizer): For the tokenization of text to token IDs.
        config (DictConfig): Options like cache_dir, prompt_key, max_prompt_length, truncation, etc.
        processor (ProcessorMixin, optional): Multimodal preprocessor for images/videos.
    """

    def __init__(
        self,
        data_files: Union[str, List[str]],
        tokenizer: PreTrainedTokenizer,
        config: DictConfig,
        processor: Optional[ProcessorMixin] = None,
    ):
        if not isinstance(data_files, (List, ListConfig)):
            data_files = [data_files]

        self.data_files = copy.deepcopy(data_files)
        self.original_data_files = copy.deepcopy(data_files)  # use for resume
        self.tokenizer = tokenizer
        self.processor = processor
        self.config = config

        self.cache_dir = os.path.expanduser(config.get("cache_dir", "~/.cache/verl/rlhf"))
        self.prompt_key = config.get("prompt_key", "prompt")
        self.image_key = config.get("image_key", "images")
        self.video_key = config.get("video_key", "videos")
        self.max_prompt_length = config.get("max_prompt_length", 1024)
        self.return_raw_chat = config.get("return_raw_chat", False)
        self.return_full_prompt = config.get("return_full_prompt", False)
        self.truncation = config.get("truncation", "error")
        self.filter_overlong_prompts = config.get("filter_overlong_prompts", True)

        self.num_workers = config.get("filter_overlong_prompts_workers", max(1, os.cpu_count() // 4))
        self.num_workers = min(self.num_workers, os.cpu_count())
        self.use_shm = config.get("use_shm", False)
        self.chat_template_func = config.get("chat_template_func", None)
        self.need_tools_kwargs = config.get("need_tools_kwargs", False)
        self.filter_prompts = config.get("filter_prompts", True)
        self.serialize_dataset = False
        self._download()
        self._read_files_and_tokenize()
```

</details>

有了 `DataProto` 和 `RLHFDataset` 后，我们来观察数据流：

```text
A：Parquet 文件 --> B：RLHFDataset --> C：DataLoader + collate_fn --> D：DataProto 原始数据 --> E：pop 提取生成数据 --> F：Rollout 生成 --> G：union 合并数据 --> H：奖励计算 --> I：优势计算 --> J：重新计算 log_probs --> K：计算参考 log_probs --> L：计算价值函数 --> M1：更新 critic --> M2：更新 actor --> N：返回训练指标
```

事实上，只有最初的三步不是 `DataProto`，其他都是通过 `DataProto` 进行数据交换的。具体每步的数据流向如下：

<details>
<summary>数据流详细分析</summary>

A：Parquet 文件

```python
data_files = "~/data/rlhf/gsm8k/train.parquet"
```

B：RLHFDataset

```python
dataset = RLHFDataset(
    data_files=data_files,
    tokenizer=tokenizer,
    config=config,
    processor=processor
)
```

C：DataLoader + collate_fn

```python
dataloader = DataLoader(
    dataset=dataset,
    batch_size=16,
    shuffle=True,
    drop_last=True,
    collate_fn=collate_fn
)
```

D：DataProto 原始数据

```python
batch_dict = next(iter(dataloader))  # 返回 dict
batch: DataProto = DataProto.from_single_dict(batch_dict)
```

E：pop 提取生成数据

```python
gen_batch = batch.pop(batch_keys=["input_ids", "attention_mask", "position_ids"])
```

F：Rollout 生成

```python
gen_batch_output = self.actor_rollout_wg.generate_sequences(gen_batch)
```

G：union 合并数据

```python
batch = batch.union(gen_batch_output)
```

H：奖励计算

```python
rewards = self.reward_fn(batch)
batch.batch["token_level_rewards"] = rewards
```

I：优势计算

```python
batch = compute_advantage(batch, adv_estimator=self.config.algorithm.adv_estimator)
```

J：重新计算 log_probs

```python
old_log_prob = self.actor_rollout_wg.compute_log_prob(batch)
batch = batch.union(old_log_prob)
```

K：计算参考 log_probs

```python
if self.use_reference_policy:
    ref_log_prob = self.ref_policy_wg.compute_ref_log_prob(batch)
    batch = batch.union(ref_log_prob)
```

L：计算价值函数

```python
if self.use_critic:
    values = self.critic_wg.compute_values(batch)
    batch = batch.union(values)
```

M1：更新 critic

```python
if self.use_critic:
    critic_output = self.critic_wg.update_critic(batch)
    critic_output_metrics = reduce_metrics(critic_output.meta_info["metrics"])
    metrics.update(critic_output_metrics)
```

M2：更新 actor

```python
actor_output = self.actor_rollout_wg.update_actor(batch)
```

N：返回训练指标

```python
actor_output_metrics = reduce_metrics(actor_output.meta_info["metrics"])
metrics.update(actor_output_metrics)
logger.log(data=metrics, step=self.global_steps)
```

</details>

## 总结

**只有 A→B→C 不是 DataProto，其他所有步骤都是通过 DataProto 进行数据交换的**！

### 2.2 Rollout

数据准备完成后，进入序列生成阶段。这是RL训练中的"环境交互"环节，让当前策略生成响应序列，为后续的经验收集提供基础数据。

#### 2.2.1 核心类架构

veRL的rollout系统采用了模块化设计，主要包含以下几个重要类：

**类层次结构：**
```
BaseRollout (抽象基类)
├── SGLangRollout (SGLang推理引擎)
├── HFRollout (HuggingFace推理引擎)
├── VLLMRollout (vLLM推理引擎)
└── NaiveRollout (简单推理引擎)
```

#### 2.2.2 `BaseRollout` 抽象基类

**文件**: `verl/workers/rollout/base.py`

```python
class BaseRollout(ABC):
    """Rollout系统的抽象基类，定义了所有rollout引擎必须实现的接口"""
    
    @abstractmethod
    def generate_sequences(self, prompts: DataProto) -> DataProto:
        """生成序列的核心抽象方法
        
        Args:
            prompts: 包含输入提示的DataProto对象
            
        Returns:
            DataProto: 包含生成序列的DataProto对象
        """
        pass
```

**设计理念：**
- **统一接口**：所有rollout引擎都实现相同的`generate_sequences`接口
- **可扩展性**：支持不同的推理后端（SGLang、vLLM、HF等）
- **数据一致性**：使用`DataProto`作为统一的数据容器

#### 2.2.3 `SGLangRollout` 核心实现

**文件**: `verl/workers/rollout/sglang_rollout/sglang_rollout.py`

`SGLangRollout`是veRL中最核心的rollout实现，支持高效的多轮对话和工具调用。

**初始化流程**：
```python
class SGLangRollout(BaseRollout):
    def __init__(self, actor_module, config, tokenizer, model_hf_config, 
                 port=None, trust_remote_code=False, device_mesh=None, **kwargs):
        """SGLang Rollout引擎的初始化
        
        核心组件：
        1. 工具系统初始化 - 支持多轮对话中的工具调用
        2. 分布式环境设置 - 支持多节点推理
        3. 推理引擎初始化 - SGLang AsyncEngine
        4. 采样参数配置 - 控制生成行为
        """
        super().__init__()
        self.config = config
        self._device_mesh_cpu = device_mesh
        
        # 1. 工具系统初始化
        (self._tool_schemas, self._tool_map, self._tool_call_parser_type,
         self._sgl_tools, self._function_call_parser) = self._initialize_tools(config, tokenizer)
        
        # 2. 分布式环境初始化
        self._init_distributed_env(device_mesh_cpu=device_mesh, **kwargs)
        
        # 3. 推理引擎初始化
        self._init_inference_engine(trust_remote_code, actor_module, port)
        
        # 4. 采样参数初始化
        self._init_sampling_params(**kwargs)
```

**关键方法实现**：

**`generate_sequences()` - 主入口方法**：
```python
def generate_sequences(self, prompts: DataProto, **kwargs) -> DataProto:
    """序列生成的主入口方法
    
    根据配置选择不同的生成模式：
    - 多轮对话模式：使用异步请求级生成
    - 单轮对话模式：使用批处理级生成
    """
    if self.config.multi_turn.enable:
        return self._req_level_generate_sequences(prompts, **kwargs)
    else:
        return self._batch_level_generate_sequences(prompts, **kwargs)
```

**`_batch_level_generate_sequences()` - 批处理生成**：
```python
def _batch_level_generate_sequences(self, prompts: DataProto, **kwargs) -> DataProto:
    """批处理级序列生成 - 适用于单轮对话
    
    核心步骤：
    1. 数据预处理：提取token IDs和图像数据
    2. 采样参数配置：根据验证/训练模式设置不同参数
    3. SGLang引擎调用：异步生成序列
    4. 结果后处理：构建完整的序列数据
    5. 内存管理：清理KV缓存
    """
    # 1. 数据预处理
    idx = prompts.batch["input_ids"]  # (bs, prompt_length)
    attention_mask = prompts.batch["attention_mask"]
    position_ids = prompts.batch["position_ids"]
    
    # 2. 多模态数据处理
    if "multi_modal_data" in prompts.non_tensor_batch:
        sglang_inputs = []
        for raw_prompt_ids, multi_modal_data in zip(
            prompts.non_tensor_batch.pop("raw_prompt_ids"),
            prompts.non_tensor_batch.pop("multi_modal_data"),
        ):
            sglang_inputs.append({
                "prompt_token_ids": raw_prompt_ids,
                "multi_modal_data": multi_modal_data,
                "image_data": multi_modal_data.get("image", None),
            })
    
    # 3. 采样参数配置
    do_sample = prompts.meta_info.get("do_sample", True)
    is_validate = prompts.meta_info.get("validate", False)
    
    if not do_sample:
        # 确定性生成（贪婪解码）
        kwargs = dict(
            n=1, temperature=0, top_p=1, top_k=-1,
            max_new_tokens=self.config.response_length,
        )
    elif is_validate:
        # 验证模式参数
        kwargs = dict(
            top_k=self.config.val_kwargs.top_k,
            top_p=self.config.val_kwargs.top_p,
            temperature=self.config.val_kwargs.temperature,
            n=1,
        )
    
    # 4. SGLang引擎调用
    with self.update_sampling_params(**kwargs):
        if self._tp_rank == 0:  # 只在主进程中调用引擎
            loop = asyncio.get_event_loop()
            output = loop.run_until_complete(
                self._engine.async_generate(
                    prompt=None,
                    sampling_params=self.sampling_params,
                    return_logprob=True,
                    input_ids=idx_list,
                    image_data=image_list,
                )
            )
        else:
            output = None
        
        # 5. 结果广播到所有TP rank
        [output] = broadcast_pyobj(
            data=[output],
            rank=self._rank,
            dist_group=self._device_mesh_cpu["tp"].get_group(),
            src=self._device_mesh_cpu["tp"].mesh[0].item(),
        )
    
    # 6. 结果后处理
    out = _post_process_outputs(self.tokenizer, output)
    response = out[0].to(idx.device)
    rollout_log_probs = out[1].to(idx.device)
    
    # 7. 序列构建
    seq = torch.cat([idx, response], dim=-1)
    response_length = response.size(1)
    
    # 8. 位置ID和注意力掩码更新
    delta_position_id = torch.arange(1, response_length + 1, device=position_ids.device)
    delta_position_id = delta_position_id.unsqueeze(0).repeat(batch_size, 1)
    response_position_ids = position_ids[:, -1:] + delta_position_id
    position_ids = torch.cat([position_ids, response_position_ids], dim=-1)
    
    # 9. 构建返回数据
    batch = TensorDict({
        "prompts": idx,
        "responses": response,
        "input_ids": seq,
        "rollout_log_probs": rollout_log_probs,
        "attention_mask": attention_mask,
        "position_ids": position_ids,
    }, batch_size=batch_size)
    
    # 10. 内存清理
    if self.config.free_cache_engine and self._engine is not None:
        loop = asyncio.get_event_loop()
        loop.run_until_complete(self._engine.flush_cache())
    
    return DataProto(batch=batch, non_tensor_batch=_non_tensor_batch)
```

#### 2.2.4 `AsyncRolloutRequest` 异步请求模型

**文件**: `verl/workers/rollout/schemas.py`

`AsyncRolloutRequest`是多轮对话中的核心数据结构，管理单个对话请求的完整生命周期。

**核心属性**：
```python
class AsyncRolloutRequest(BaseModel):
    """异步rollout请求的数据模型"""
    
    # 基础标识
    batch_data_id: int = 0          # 批次中的数据索引
    rollout_offset: int = 0         # 同一数据的多次采样偏移
    request_id: str                 # 唯一请求ID
    state: AsyncRolloutRequestStateEnum  # 请求状态
    
    # 对话内容
    messages: List[Message]         # 对话消息列表
    tool_schemas: Optional[List[OpenAIFunctionToolSchema]] = None  # 工具模式
    tools_kwargs: Dict[str, Any] = {}  # 工具参数
    
    # Token序列
    input_ids: List[int]            # 完整输入token序列
    prompt_ids: List[int]           # 提示部分token序列
    response_ids: List[int]         # 响应部分token序列
    
    # 掩码和位置信息
    attention_mask: List[int]       # 注意力掩码
    position_ids: List[int]         # 位置ID
    loss_mask: List[int]            # 损失计算掩码
    
    # 奖励和指标
    reward_scores: Dict[str, float] # 工具奖励分数
    metrics: Dict[str, List[Any]]   # 性能指标
    
    # 配置参数
    max_prompt_len: int             # 最大提示长度
    max_response_len: int = 8192    # 最大响应长度
    max_model_len: int = 32768      # 最大模型长度
```

**状态管理**：
```python
class AsyncRolloutRequestStateEnum(str, Enum):
    """异步rollout请求的状态枚举"""
    PENDING = "pending"      # 等待处理
    RUNNING = "running"      # 正在运行
    COMPLETED = "completed"  # 已完成
    FAILED = "failed"        # 失败
    TOOL_CALLING = "tool_calling"  # 工具调用中
```

**关键方法**：

**`add_assistant_message()` - 添加助手消息**：
```python
def add_assistant_message(self, tokenizer: PreTrainedTokenizer, content: str, 
                         tool_calls: Optional[List[ToolCall]] = None) -> None:
    """添加助手的回复消息
    
    Args:
        tokenizer: 分词器
        content: 文本内容
        tool_calls: 工具调用列表（可选）
    """
    # 创建助手消息
    assistant_message = Message(
        role="assistant",
        content=content,
        tool_calls=tool_calls,
    )
    self.messages.append(assistant_message)
    
    # 计算新消息的token
    if tool_calls is not None:
        # 包含工具调用的消息
        content = tokenizer.apply_chat_template(
            [*BASE_CHAT_HISTORY, *self.messages[-2:]],  # 用户消息 + 助手消息
            tools=[tool.model_dump() for tool in self.tool_schemas],
            add_generation_prompt=False,
            tokenize=False
        )
    else:
        # 普通文本消息
        content = tokenizer.apply_chat_template(
            [*BASE_CHAT_HISTORY, *self.messages[-2:]],
            tools=None,
            add_generation_prompt=False,
            tokenize=False
        )
    
    # 计算新增的token
    content_ids = tokenizer.encode(
        content[self.base_conv_wo_gen_prompt_end_pos:],
        add_special_tokens=False
    )
    
    # 更新输入序列
    self._update_input_ids(content_ids, attention_mask=True, loss_mask=True)
```

**`add_tool_response_messages()` - 添加工具响应**：
```python
def add_tool_response_messages(self, tokenizer: PreTrainedTokenizer, 
                              contents: list[str]) -> None:
    """添加工具响应消息
    
    Args:
        tokenizer: 分词器
        contents: 工具响应内容列表
    """
    if not contents:
        return
    
    # 添加工具响应消息
    self.messages.extend([
        Message(role="tool", content=content) 
        for content in contents
    ])
    
    # 计算工具响应的token
    content = tokenizer.apply_chat_template(
        [*BASE_CHAT_HISTORY, *self.messages[-len(contents):]],
        tools=[tool.model_dump() for tool in self.tool_schemas],
        add_generation_prompt=False,
        tokenize=False
    )
    content_ids = tokenizer.encode(
        content[self.base_conv_wo_gen_prompt_end_pos:],
        add_special_tokens=False
    )
    
    # 更新输入序列（工具响应不参与损失计算）
    self._update_input_ids(content_ids, attention_mask=True, loss_mask=False)
```

#### 2.2.5 `_req_level_generate_sequences()` 请求级生成

**多轮对话的核心实现**：
```python
def _req_level_generate_sequences(self, prompts: DataProto, **kwargs) -> DataProto:
    """请求级序列生成 - 适用于多轮对话和工具调用
    
    核心特点：
    1. 每个对话独立处理，支持不同的轮数
    2. 支持工具调用和异步执行
    3. 动态长度管理，避免等待最慢的对话
    4. 完整的对话状态跟踪
    """
    # 1. 预处理：将批处理数据转换为独立请求
    if self._tp_rank == 0:
        req_list = self._preprocess_prompt_to_async_rollout_requests(
            prompts,
            n=1 if is_validate else self.config.n,  # 验证时只生成1个候选，训练时生成n个
        )
        
        # 2. 并发处理所有请求
        loop = asyncio.get_event_loop()
        output_req_list = loop.run_until_complete(
            asyncio.gather(*[
                self._async_rollout_a_request(req, do_sample, is_validate, **kwargs) 
                for req in req_list
            ])
        ) # 最后生成候选的response list
        
def _batch_level_generate_sequences(self, prompts: DataProto, **kwargs) -> DataProto:
    """批量生成序列"""
    
    # 获取输入数据
    idx = prompts.batch["input_ids"]
    attention_mask = prompts.batch["attention_mask"]
    position_ids = prompts.batch["position_ids"]
    eos_token_id = prompts.meta_info["eos_token_id"]
    
    batch_size = idx.size(0)
    
    # 处理非张量数据
    non_tensor_batch = prompts.non_tensor_batch
    if "raw_prompt_ids" not in non_tensor_batch:
        non_tensor_batch["raw_prompt_ids"] = [self._pre_process_inputs(idx[i]) for i in range(batch_size)]
    
    # 准备输入数据
    sglang_inputs = [{"prompt_token_ids": raw_prompt_ids} for raw_prompt_ids in non_tensor_batch["raw_prompt_ids"]]
    
    # 调用生成引擎
    output = self._engine.async_generate(input_ids=sglang_inputs, **kwargs)
    
    # 处理生成的输出
    batched_output_token_ids, batched_logprobs = self._post_process_outputs(output)
    
    # 拼接生成的输出与原始输入
    response = torch.cat([idx, batched_output_token_ids], dim=-1)
    
    # 更新注意力掩码和位置编码
    response_attention_mask = self.get_response_mask(response, eos_token_id)
    attention_mask = torch.cat([attention_mask, response_attention_mask], dim=-1)
    position_ids = self.update_position_ids(position_ids, response)
    
    # 返回生成的批次数据
    batch = TensorDict({
        "prompts": idx,
        "responses": response,
        "input_ids": response,
        "attention_mask": attention_mask,
        "position_ids": position_ids
    }, batch_size=batch_size)
    
    return DataProto(batch=batch, non_tensor_batch=non_tensor_batch)

```

**并发处理的优势：**
- **资源利用率高**: 不需要等待最慢的请求
- **支持复杂交互**: 每个对话可以有不同的工具调用序列
- **内存效率**: 避免为所有可能的轮数预分配内存

### 2.3 经验处理阶段 (Make Experience)

序列生成完成后，进入经验处理阶段。这一阶段将生成的序列转换为强化学习算法所需的训练数据，包括重新计算概率、计算奖励、评估参考策略等关键步骤。

**什么是Experience？**
在强化学习中，experience指的是智能体与环境交互产生的数据，包括状态、动作、奖励、下一状态等。在LLM训练中，experience包括输入prompt、生成的response、获得的reward，以及用于策略更新的各种概率和优势值。

**重新计算 log_prob**
这是对应的重新计算log_prob代码，在 `verl/trainer/ppo/ray_trainer.py:995-1030`：

**为什么要重新计算log_prob？**
在生成阶段，我们得到的log_prob是用于采样的，不够精确（通常是fp16/bf16），这是因为在rollout我们的目标是"快"，快速生成old_log_prob。而在训练阶段，我们需要更精确的概率计算用于PPO等RL算法，如果ratio = exp(new_log_prob - old_log_prob)差别太大，就会导致clip和KL约束失真，从而破坏训练的稳定性。此外，生成和训练可能使用不同的数值精度或计算图，重新计算确保一致性。

```python
# 重新计算 old_log_probs - 这是PPO算法的关键输入
with _timer("old_log_prob", timing_raw):
    # 使用当前策略重新计算生成序列的概率
    # 这个概率将作为PPO中的"old policy"概率
    old_log_prob = self.actor_rollout_wg.compute_log_prob(batch)
    batch = batch.union(old_log_prob)  # 将结果合并到batch中
```

**Reward compute**
veRL 支持灵活的奖励计算策略，可以结合 model-based reward 和 rule-based reward，适应不同类型的任务需求。对应的代码，在 `verl/trainer/ppo/ray_trainer.py:980-993`。

```python
with _timer("reward", timing_raw):
    # 方式1：奖励模型计算（可选）- 使用训练好的奖励模型评估响应质量
    if self.use_rm:
        reward_tensor = self.rm_wg.compute_rm_score(batch)
        batch = batch.union(reward_tensor)
    
    # 方式2：规则/函数奖励计算 - 使用任务特定的评估函数
    if self.config.reward_model.launch_reward_fn_async:
        # 异步计算：适合耗时的奖励函数（如代码执行、数学验证）
        future_reward = compute_reward_async.remote(batch, self.config, self.tokenizer)
    else:
        # 同步计算：适合简单快速的奖励函数
        reward_tensor, reward_extra_infos_dict = compute_reward(batch, self.reward_fn)
```

veRL提供了多种reward计算方式，可以根据任务需求灵活选择：

1. **内置Reward函数**

veRL内置了多种预定义的reward函数，支持常见的数据集和任务类型：

#### 数学推理任务
```python
# 在配置中指定数据源
data:
  reward_fn_key: "data_source"  # 用于标识数据源类型的键

# 支持的数据源包括：
# - "openai/gsm8k": GSM8K数学问题
# - "hendrycks_math": 数学推理数据集
# - "hiyouga/geometry3k": 几何问题
```

#### 代码生成任务
```python
# 代码执行reward
data:
  reward_fn_key: "data_source"
  
# 支持的数据源：
# - "mbpp": Python代码执行
# - "humaneval": HumanEval代码评估
```

#### 多模态任务
```python
# 视觉-语言任务
data:
  reward_fn_key: "data_source"
  
# 支持的数据源：
# - "llava_v1_5_mix": LLaVA多模态对话
```

* **自定义Reward函数**

veRL支持完全自定义的reward函数，这是最灵活的方式：

#### 配置文件设置
```yaml
# 在配置文件中指定自定义reward函数
custom_reward_function:
  # 自定义reward函数文件的路径
  path: "/path/to/your/custom_reward.py"
  
  # reward函数在文件中的名称（默认为compute_score）
  name: "my_custom_reward"
  
  # 传递给reward函数的额外参数
  reward_kwargs:
    threshold: 0.8
    penalty_factor: 0.5
```

#### 自定义Reward函数实现

**基本格式**：
```python
# /path/to/your/custom_reward.py
def my_custom_reward(data_source, solution_str, ground_truth, extra_info=None, **kwargs):
    """
    自定义reward函数
    
    Args:
        data_source (str): 数据源标识符
        solution_str (str): 模型生成的响应文本
        ground_truth (str): 标准答案
        extra_info (dict, optional): 额外的信息
        **kwargs: 从配置文件中传递的额外参数
    
    Returns:
        float: reward分数 (0.0-1.0)
    """
    # 你的reward计算逻辑
    score = compute_custom_score(solution_str, ground_truth)
    return score
```

**复杂Reward函数示例**：
```python
def advanced_reward_function(data_source, solution_str, ground_truth, extra_info=None, 
                           threshold=0.8, penalty_factor=0.5):
    """
    高级自定义reward函数示例
    
    功能：
    1. 基础准确性评分
    2. 格式规范性检查
    3. 逻辑一致性验证
    4. 可配置的惩罚机制
    """
    
    # 1. 基础准确性评分
    accuracy_score = compute_accuracy(solution_str, ground_truth)
    
    # 2. 格式规范性检查
    format_score = check_format_correctness(solution_str, data_source)
    
    # 3. 逻辑一致性验证
    logic_score = verify_logic_consistency(solution_str, extra_info)
    
    # 4. 综合评分
    final_score = (accuracy_score * 0.6 + 
                   format_score * 0.2 + 
                   logic_score * 0.2)
    
    # 5. 应用惩罚机制
    if final_score < threshold:
        final_score *= penalty_factor
    
    return final_score

def compute_accuracy(solution, ground_truth):
    """计算答案准确性"""
    # 实现你的准确性计算逻辑
    if solution.strip().lower() == ground_truth.strip().lower():
        return 1.0
    return 0.0

def check_format_correctness(solution, data_source):
    """检查格式正确性"""
    if data_source == "openai/gsm8k":
        # GSM8K特定的格式检查
        if "\\boxed" in solution:
            return 1.0
        return 0.5
    return 1.0

def verify_logic_consistency(solution, extra_info):
    """验证逻辑一致性"""
    # 实现逻辑一致性检查
    return 1.0
```

**返回字典格式的Reward函数**：
```python
def detailed_reward_function(data_source, solution_str, ground_truth, extra_info=None):
    """
    返回详细信息的reward函数
    
    Returns:
        dict: 包含多个评分维度的字典
    """
    accuracy = compute_accuracy(solution_str, ground_truth)
    format_score = check_format(solution_str)
    logic_score = check_logic(solution_str)
    
    return {
        "score": accuracy * 0.7 + format_score * 0.2 + logic_score * 0.1,
        "accuracy": accuracy,
        "format_score": format_score,
        "logic_score": logic_score,
        "detailed_feedback": generate_feedback(solution_str, ground_truth)
    }
```

* **Reward Manager类型**

veRL提供了多种Reward Manager来处理不同的计算需求：

#### NaiveRewardManager（默认）
```yaml
reward_model:
  reward_manager: "naive"  # 默认的reward管理器
```

#### BatchRewardManager
```yaml
reward_model:
  reward_manager: "batch"  # 批处理reward管理器
```

#### PrimeRewardManager
```yaml
reward_model:
  reward_manager: "prime"  # Prime算法专用reward管理器
```

#### DAPORewardManager
```yaml
reward_model:
  reward_manager: "dapo"  # DAPO算法专用reward管理器
```

* **异步Reward计算**

对于耗时的reward计算（如代码执行、数学验证），veRL支持异步计算：

```yaml
reward_model:
  # 启用异步reward计算
  launch_reward_fn_async: True
  
  # 沙箱融合配置（用于代码执行等）
  sandbox_fusion:
    url: "http://localhost:8000"  # 沙箱服务URL
    max_concurrent: 64  # 最大并发数
```

**异步Reward函数示例**：
```python
def async_code_execution_reward(data_source, solution_str, ground_truth, extra_info=None):
    """
    异步代码执行reward函数
    
    适用于需要执行代码验证的任务
    """
    import asyncio
    import aiohttp
    
    async def execute_code(code):
        async with aiohttp.ClientSession() as session:
            async with session.post(
                "http://localhost:8000/execute",
                json={"code": code, "test_cases": extra_info.get("test_cases", [])}
            ) as response:
                result = await response.json()
                return result["passed_tests"] / result["total_tests"]
    
    # 提取代码部分
    code = extract_code_from_solution(solution_str)
    
    # 异步执行代码
    loop = asyncio.get_event_loop()
    score = loop.run_until_complete(execute_code(code))
    
    return score
```

* **混合Reward策略**

veRL支持结合多种reward来源的混合策略：

```python
def hybrid_reward_function(data_source, solution_str, ground_truth, extra_info=None):
    """
    混合reward函数示例
    
    结合：
    1. 规则基础评分
    2. 模型评分（如果可用）
    3. 人工标注评分（如果可用）
    """
    
    # 1. 规则基础评分
    rule_score = compute_rule_based_score(solution_str, ground_truth)
    
    # 2. 模型评分（从extra_info中获取）
    model_score = extra_info.get("model_score", 0.0)
    
    # 3. 人工标注评分（从extra_info中获取）
    human_score = extra_info.get("human_score", 0.0)
    
    # 4. 加权组合
    weights = {
        "rule": 0.4,
        "model": 0.4,
        "human": 0.2
    }
    
    final_score = (rule_score * weights["rule"] + 
                   model_score * weights["model"] + 
                   human_score * weights["human"])
    
    return final_score
```

* **Reward函数调试和监控**

#### 调试输出
```python
def debug_reward_function(data_source, solution_str, ground_truth, extra_info=None):
    """带调试信息的reward函数"""
    
    print(f"[DEBUG] Data source: {data_source}")
    print(f"[DEBUG] Solution: {solution_str}")
    print(f"[DEBUG] Ground truth: {ground_truth}")
    print(f"[DEBUG] Extra info: {extra_info}")
    
    score = compute_score(solution_str, ground_truth)
    print(f"[DEBUG] Computed score: {score}")
    
    return score
```

#### 性能监控
```python
import time

def monitored_reward_function(data_source, solution_str, ground_truth, extra_info=None):
    """带性能监控的reward函数"""
    
    start_time = time.time()
    
    # 执行reward计算
    score = compute_complex_reward(solution_str, ground_truth)
    
    end_time = time.time()
    computation_time = end_time - start_time
    
    # 记录性能指标
    print(f"[PERF] Reward computation time: {computation_time:.4f}s")
    
    return score
```

* **Reward最佳实践**

#### 配置管理
```yaml
# 推荐的项目结构
project/
├── configs/
│   ├── reward_functions/
│   │   ├── math_reward.py
│   │   ├── code_reward.py
│   │   └── custom_reward.py
│   └── training_config.yaml
├── scripts/
│   └── run_training.sh
└── README.md
```

#### 错误处理
```python
def robust_reward_function(data_source, solution_str, ground_truth, extra_info=None):
    """健壮的reward函数，包含错误处理"""
    
    try:
        # 输入验证
        if not solution_str or not ground_truth:
            print(f"[WARNING] Invalid input: solution='{solution_str}', ground_truth='{ground_truth}'")
            return 0.0
        
        # 执行reward计算
        score = compute_score(solution_str, ground_truth)
        
        # 输出验证
        if not isinstance(score, (int, float)) or score < 0 or score > 1:
            print(f"[WARNING] Invalid score: {score}")
            return 0.0
        
        return score
        
    except Exception as e:
        print(f"[ERROR] Reward computation failed: {e}")
        return 0.0  # 返回默认分数
```

#### 测试验证
```python
def test_reward_function():
    """测试reward函数"""
    
    # 测试用例
    test_cases = [
        {
            "data_source": "openai/gsm8k",
            "solution": "The answer is \\boxed{42}",
            "ground_truth": "42",
            "expected_score": 1.0
        },
        {
            "data_source": "openai/gsm8k", 
            "solution": "The answer is 42",
            "ground_truth": "42",
            "expected_score": 0.5  # 格式不正确
        }
    ]
    
    for i, test_case in enumerate(test_cases):
        score = my_custom_reward(**test_case)
        assert abs(score - test_case["expected_score"]) < 0.01, \
            f"Test case {i} failed: expected {test_case['expected_score']}, got {score}"
    
    print("All tests passed!")
```

通过以上方式，你可以根据具体任务需求灵活选择和实现reward函数，充分利用veRL提供的reward计算框架。

**奖励设计的考虑：**
- **模型奖励**: 通用但可能有偏差，适合对话、摘要等主观任务
- **规则奖励**: 准确但覆盖有限，适合数学、代码等客观任务
- **混合奖励**: 结合两者优势，在实际应用中很常见

**reference策略评估**
这是对应的reference策略评估代码，在 `verl/trainer/ppo/ray_trainer.py:1031-1038`：

**为什么需要参考策略？**
参考策略（Reference Policy）通常是训练前的原始模型，用于计算KL散度约束，防止新策略偏离原始行为太远。这在RLHF中特别重要，确保模型在获得高奖励的同时保持合理的语言行为。

```python
if self.use_reference_policy:
    with _timer("ref", timing_raw):
        if not self.ref_in_actor:
            # 独立的参考策略模型 - 需要额外的GPU内存，但更精确
            ref_log_prob = self.ref_policy_wg.compute_ref_log_prob(batch) # 计算reference model的log_prob
        else:
            # 使用Actor中的LoRA基模型作为参考 - 内存高效，适合LoRA微调
            ref_log_prob = self.actor_rollout_wg.compute_ref_log_prob(batch)
        batch = batch.union(ref_log_prob)
```


**Advantage函数计算**
Advantage函数衡量某个动作相对于平均水平的好坏程度。正值表示该动作比平均好，负值表示比平均差。这是策略梯度算法的核心，帮助模型学习更好的行为。这是对应的advantage函数计算代码，在 `verl/trainer/ppo/ray_trainer.py:1062-1076`：

```python
batch = compute_advantage(
    batch,
    adv_estimator=self.config.algorithm.adv_estimator,    # 优势估计方法：GAE、GRPO等
    gamma=self.config.algorithm.gamma,                    # 折扣因子：未来奖励的权重
    lam=self.config.algorithm.lam,                        # GAE参数：偏差vs方差的权衡
    num_repeat=self.config.actor_rollout_ref.rollout.n,   # 每个prompt的采样数
    norm_adv_by_std_in_grpo=norm_adv_by_std_in_grpo,     # GRPO特殊归一化
    multi_turn=self.config.actor_rollout_ref.rollout.multi_turn.enable, # 多轮对话支持
    config=self.config.algorithm,
)
```

**不同优势估计方法：**
- **GAE**: 使用价值函数估计，偏差小但需要额外的Critic网络
- **GRPO**: 使用群组统计，无需价值函数，适合数学推理任务
- **REINFORCE**: 直接使用奖励，简单但方差大

### 2.4 模型更新阶段 (Train)

经验处理完成后，进入最终的模型更新阶段。这一阶段使用收集到的经验数据来改进策略，是强化学习训练的核心环节。

**训练阶段的设计理念：**
veRL 采用分阶段训练策略。在训练初期，可以只训练 Critic 来稳定价值估计，然后再开始 Actor 训练。这种预热策略在复杂任务中特别有效。

#### 2.4.1 Critic 更新 (仅GAE算法)

**为什么需要Critic？**
Critic网络负责估计状态价值，这个估计的准确性直接影响优势函数的质量。通过独立更新Critic，可以使用更多的训练步骤和不同的学习率，提高价值估计的准确性。

**主控制流程**
这是对应的Critic更新代码，在 `verl/trainer/ppo/ray_trainer.py:1078-1083`：

```python
if self.use_critic:  # 只有GAE算法需要Critic
    with _timer("update_critic", timing_raw):
        # Critic更新使用回归损失，目标是准确预测累积奖励
        critic_output = self.critic_wg.update_critic(batch)
    critic_output_metrics = reduce_metrics(critic_output.meta_info["metrics"])
    metrics.update(critic_output_metrics)
```

**Critic训练细节：**
- **损失函数**: 通常使用MSE回归损失
- **目标值**: 实际获得的累积奖励
- **更新频率**: 可能比Actor更频繁，以提高估计准确性

#### 2.4.2 Actor 更新

**Critic warmup机制：**
在训练初期，Critic的价值估计可能不准确，导致Actor更新的方向错误。通过设置预热期，让Critic先稳定下来，再开始Actor训练。

**主控制流程**
这是对应的Actor更新代码，在 `verl/trainer/ppo/ray_trainer.py:1085-1092`：

```python
if self.config.trainer.critic_warmup <= self.global_steps:  # 预热期检查
    with _timer("update_actor", timing_raw):
        # 添加多轮对话的元信息，用于特殊处理
        batch.meta_info["multi_turn"] = self.config.actor_rollout_ref.rollout.multi_turn.enable
        # 执行PPO策略更新
        actor_output = self.actor_rollout_wg.update_actor(batch)
    actor_output_metrics = reduce_metrics(actor_output.meta_info["metrics"])
    metrics.update(actor_output_metrics)
```

**PPO更新过程：**
1. 计算新旧策略的概率比值
2. 使用advantage加权策略梯度
3. 应用PPO的clip机制防止更新过大
4. 可选地添加KL散度惩罚

#### 2.4.3 FSDP Actor 更新实现

**内存管理的复杂性：**
大模型训练的一个挑战是内存管理。veRL支持参数卸载（offloading），将暂时不用的参数移到CPU或存储，需要时再加载回GPU。这个过程需要精心协调以避免性能损失。

**FSDP Actor 更新实现**
这是对应的FSDP Actor更新实现代码，在 `verl/workers/fsdp_workers.py:575-625`：

```python
def update_actor(self, data: DataProto):
    # 数据预处理：移动到CPU以支持各种硬件配置
    data = data.to('cpu')
    
    # 内存优化：按需加载模型参数
    if self._is_offload_param:
        # 将FSDP模型参数从CPU/存储加载到GPU
        load_fsdp_model_to_gpu(self.actor_module_fsdp)
    if self._is_offload_optimizer:
        # 将优化器状态加载到GPU
        load_fsdp_optimizer(optimizer=self.actor_optimizer, 
                           device_id=get_torch_device().current_device())
    
    # 执行实际的策略更新
    output = self.actor.update_policy(data=data)
```

**FSDP的优势：**
- **内存效率**: 参数分片减少单GPU内存需求
- **计算效率**: 避免不必要的参数复制
- **可扩展性**: 支持任意数量的GPU

## 多轮对话特殊处理

### 配置文件

**文件**: `examples/sglang_multiturn/config/tool_config/`

多轮对话需要特殊的工具配置和状态管理：

1. **工具集成**: 支持计算器、搜索等工具调用
2. **状态保持**: SGLang 引擎维护多轮对话状态
3. **掩码处理**: 使用 `loss_mask` 进行多轮损失计算
4. **异步处理**: 支持并发的多轮对话生成

### 关键实现

**文件**: `verl/trainer/ppo/ray_trainer.py:129-178`

```python
def apply_kl_penalty(data: DataProto, kl_ctrl, kl_penalty="kl", multi_turn=False):
    if multi_turn:
        # 多轮对话使用 loss_mask 而不是 response_mask
        loss_mask = data.batch["loss_mask"]
        response_mask = loss_mask[:, -response_length:]
    else:
        attention_mask = data.batch["attention_mask"]
        response_mask = attention_mask[:, -response_length:]

```

## 性能优化点

### 1. 异步Rollout

**文件**: `verl/workers/rollout/async_server.py`

- 支持异步推理，提高GPU利用率
- 并发处理多个生成请求

### 2. 权重分片管理

**文件**: `verl/workers/sharding_manager/`

- 在推理和训练引擎间高效转换模型权重
- 减少内存占用和传输开销

### 3. 序列长度平衡

**文件**: `verl/trainer/ppo/ray_trainer.py:862-875`

- 自动平衡不同GPU间的token数量
- 提高训练效率

---

## GRPO 算法示例: 无价值函数的群组相对策略优化

### GRPO 工作原理

**文件**: `verl/trainer/ppo/core_algos.py:166-196`

GRPO (Group Relative Policy Optimization) 是一种无需价值函数的强化学习算法，特别适用于数学推理等需要多次采样的任务：

1. **群组采样**: 对每个prompt生成多个响应（如n=5）
2. **相对奖励**: 计算每组内响应的平均奖励作为基线
3. **优势计算**: `advantage = reward - group_mean`
4. **无Critic**: 不需要训练独立的价值网络

### 核心算法实现

**GRPO优势计算**: `verl/trainer/ppo/core_algos.py:166-196`

```python
def compute_grpo_outcome_advantage(
    token_level_rewards: torch.Tensor,
    response_mask: torch.Tensor,
    index: np.ndarray,
    epsilon: float = 1e-6,
    norm_adv_by_std_in_grpo: bool = True,
):
    """GRPO优势计算 - 基于群组相对奖励"""
    scores = token_level_rewards.sum(dim=-1)  # 序列级奖励

    # 按prompt索引分组计算统计量
    id2score = defaultdict(list)
    id2mean = {}
    id2std = {}

    for i in range(scores.shape[0]):
        id2score[index[i]].append(scores[i])

    # 计算每组的均值和标准差
    for idx in id2score:
        if len(id2score[idx]) > 1:
            id2mean[idx] = torch.mean(torch.tensor(id2score[idx]))
            id2std[idx] = torch.std(torch.tensor(id2score[idx]))
        else:
            id2mean[idx] = torch.tensor(0.0)
            id2std[idx] = torch.tensor(1.0)

    # 计算相对优势
    for i in range(scores.shape[0]):
        if norm_adv_by_std_in_grpo:
            scores[i] = (scores[i] - id2mean[index[i]]) / (id2std[index[i]] + epsilon)
        else:
            scores[i] = scores[i] - id2mean[index[i]]

    scores = scores.unsqueeze(-1) * response_mask
    return scores, scores

```

### 配置差异对比

### PPO vs GRPO 关键配置

| 配置项 | PPO | GRPO |
| --- | --- | --- |
| `algorithm.adv_estimator` | `gae` | `grpo` |
| `actor_rollout_ref.rollout.n` | `1` | `5` (或更大) |
| `actor_rollout_ref.actor.use_kl_loss` | `false` | `true` |
| `algorithm.use_kl_in_reward` | `true` | `false` |
| Critic 组件 | **需要** | **不需要** |

### 算法选择逻辑

**文件**: `verl/trainer/ppo/ray_trainer.py:323-346`

```python
if self.config.algorithm.adv_estimator == AdvantageEstimator.GAE:
    self.use_critic = True  # 使用价值函数
elif self.config.algorithm.adv_estimator in [
    AdvantageEstimator.GRPO,
    AdvantageEstimator.GRPO_PASSK,
    AdvantageEstimator.REINFORCE_PLUS_PLUS,
    # ...
]:
    self.use_critic = False  # 无价值函数

```

### GRPO 性能优势

1. **内存节省**: 无需训练Critic网络
2. **训练稳定**: 基于群组统计，减少方差
3. **适用场景**: 特别适合数学推理、代码生成等需要多次采样的任务
4. **实现简单**: 避免value function的复杂调参

### 高级扩展: DrGRPO

**文件**: `docs/algo/grpo.md`

DrGRPO 解决了GRPO的长度偏差问题：

```bash
# DrGRPO配置差异
actor_rollout_ref.actor.loss_agg_mode=seq-mean-token-sum-norm  # 关闭序列维度平均
actor_rollout_ref.actor.use_kl_loss=false                      # 不使用KL loss
algorithm.norm_adv_by_std_in_grpo=false                        # 关闭标准差归一化

```

## 总结

veRL 的 VLM multi-turn RL 工作流程通过模块化设计实现了：

1. **高效推理**: SGLang 提供快速的多轮对话生成
2. **分布式训练**: FSDP 支持大模型的并行训练
3. **灵活奖励**: 支持多种奖励函数组合
4. **异步处理**: 提高GPU利用率和训练效率
5. **多模态支持**: 原生支持视觉-语言模型
6. **算法多样性**: 支持PPO、GRPO、RLOO等多种RL算法

整个系统设计既保证了性能，又维持了良好的可扩展性和易用性。

flowchart TB
subgraph Init["初始化阶段"]
direction TB
A[启动RayPPOTrainer] --> B1[创建资源池]
B1 --> B2[初始化分布式Workers]
B2 --> C1[构建Hybrid Engine]
C1 --> D1[数据预处理]
end

```
subgraph TrainLoop["训练循环"]
    direction TB
    E[数据加载] --> F[序列生成Rollout]
    F --> G[经验处理]
    G --> H[模型更新]
    H --> E
end

Init --> TrainLoop

subgraph Detail["详细流程"]
    direction LR
    subgraph Workers["Workers初始化详情"]
        direction TB
        W1[ActorRolloutWorker] --> W4[FSDP训练引擎]
        W2[CriticWorker] --> W4
        W3[RewardModelWorker] --> W4
        W4 --> W5[SGLang推理引擎]
    end

    subgraph Rollout["序列生成详情"]
        direction TB
        F1[准备生成数据] --> F2[SGLang异步生成]
        F2 --> F3[多轮对话处理]
    end

    subgraph Experience["经验处理详情"]
        direction TB
        G1[重新计算Log Prob] --> G2[计算Reward]
        G2 --> G3[GRPO优势计算]
    end

    subgraph Update["模型更新详情"]
        direction TB
        H1[加载FSDP模型参数] --> H2[计算策略梯度]
        H2 --> H3[应用GRPO更新]
        H3 --> H4[参数分片保存]
    end
end

B2 --> Workers
F --> Rollout
G --> Experience
H --> Update

```

flowchart TB
subgraph Init["初始化阶段"]
direction TB
A[启动RayPPOTrainer] --> B1[创建资源池]
B1 --> B2[初始化分布式Workers]
B2 --> C1[构建Hybrid Engine]
C1 --> D1[数据预处理]
end

```
subgraph TrainLoop["训练循环"]
    direction TB
    E[数据加载] --> F1[准备生成数据]
    F1 --> F2[SGLang异步生成]
    F2 --> F3[多轮对话处理]
    F3 --> G1[重新计算Log Prob]
    G1 --> G2[计算Reward]
    G2 --> G3[GRPO优势计算]
    G3 --> H1[加载FSDP模型参数]
    H1 --> H2[计算策略梯度]
    H2 --> H3[应用GRPO更新]
    H3 --> H4[参数分片保存]
    H4 --> E
end

Init --> TrainLoop

subgraph Workers["Workers初始化详情"]
    direction TB
    W1[ActorRolloutWorker] --> W4[FSDP训练引擎]
    W2[CriticWorker] --> W4
    W3[RewardModelWorker] --> W4
    W4 --> W5[SGLang推理引擎]
end

B2 --> Workers

```<|MERGE_RESOLUTION|>--- conflicted
+++ resolved
@@ -792,194 +792,7 @@
 
 我们继续去理解 `RayPPOTrainer.fit()` 函数，从数据流管理开始。这里我认为最重要的两个类是 `DataProto` 和 `RLHFDataset`。
 
-<<<<<<< HEAD
 ### `DataProto`
-=======
-## 数据管理
-
-解释完了 Async Rollout 之后，我们继续拆解 `.fit()` 函数，从数据管理开始。首先，我们来解析 
-
-
-我来帮你分析一下 `DataProto` 和 `RLHFDataset` 的关系，以及为什么 `RayPPOTrainer` 中可能没有直接使用 `RLHFDataset`。
-
-Search files...
-Search files...
-Search files...
-Read file: verl/trainer/ppo/ray_trainer.py
-现在我来分析一下 `DataProto` 和 `RLHFDataset` 的关系，以及为什么 `RayPPOTrainer` 中可能没有直接使用 `RLHFDataset`。
-
-## DataProto 和 RLHFDataset 的关系分析
-
-### 1. **DataProto 的作用和设计**
-
-`DataProto` 是 verl 框架中的**核心数据交换协议**，它定义了一个标准的数据结构用于在不同组件之间传递数据：
-
-```python
-@dataclass
-class DataProto:
-    batch: TensorDict = None          # 存储张量数据
-    non_tensor_batch: Dict = field(default_factory=dict)  # 存储非张量数据
-    meta_info: Dict = field(default_factory=dict)         # 存储元信息
-```
-
-`DataProto` 的主要特点：
-- **统一的数据格式**：所有 worker 之间都使用 `DataProto` 进行数据交换
-- **支持张量和非张量数据**：可以同时处理 `torch.Tensor` 和 `numpy.ndarray` 等
-- **丰富的操作方法**：提供 `union`、`select`、`chunk`、`concat` 等操作
-- **序列化支持**：支持 Ray 分布式环境下的数据传输
-
-### 2. **RLHFDataset 的作用**
-
-`RLHFDataset` 是一个**数据加载和预处理类**，继承自 `torch.utils.data.Dataset`：
-
-```python
-class RLHFDataset(Dataset):
-    def __init__(self, data_files, tokenizer, config, processor=None):
-        # 加载 parquet 文件
-        # 进行 tokenization
-        # 处理多模态数据（图像/视频）
-        # 过滤过长序列
-```
-
-`RLHFDataset` 的主要功能：
-- **数据加载**：从 parquet 文件读取原始数据
-- **预处理**：tokenization、长度过滤、多模态处理
-- **标准化输出**：返回包含 `input_ids`、`attention_mask`、`position_ids` 等的字典
-
-### 3. **两者的关系和数据流**
-
-让我查看一下数据是如何从 `RLHFDataset` 转换到 `DataProto` 的：
-
-Search files...
-现在我明白了！让我总结一下 `DataProto` 和 `RLHFDataset` 的关系：
-
-## 数据流转换过程
-
-### 1. **数据流转换链路**
-
-```
-RLHFDataset → DataLoader → collate_fn → DataProto → RayPPOTrainer
-```
-
-具体流程：
-
-1. **RLHFDataset** 负责数据加载和预处理：
-   - 从 parquet 文件读取原始数据
-   - 进行 tokenization
-   - 返回包含 `input_ids`、`attention_mask` 等的字典
-
-2. **DataLoader + collate_fn** 负责批处理：
-   ```python
-   def collate_fn(data_list: list[dict]) -> dict:
-       tensors = defaultdict(list)
-       non_tensors = defaultdict(list)
-       
-       for data in data_list:
-           for key, val in data.items():
-               if isinstance(val, torch.Tensor):
-                   tensors[key].append(val)
-               else:
-                   non_tensors[key].append(val)
-       
-       # 将张量堆叠成批次
-       for key, val in tensors.items():
-           tensors[key] = torch.stack(val, dim=0)
-       
-       # 将非张量数据转换为 numpy 数组
-       for key, val in non_tensors.items():
-           non_tensors[key] = np.array(val, dtype=object)
-       
-       return {**tensors, **non_tensors}
-   ```
-
-3. **DataProto.from_single_dict()** 将字典转换为 DataProto：
-   ```python
-   # 在 RayPPOTrainer 的训练循环中
-   test_batch = DataProto.from_single_dict(test_data)
-   ```
-
-### 2. **为什么 RayPPOTrainer 不直接使用 RLHFDataset**
-
-**RayPPOTrainer 确实使用了 RLHFDataset**，但它是通过以下方式间接使用的：
-
-1. **在 `_create_dataloader` 方法中**：
-   ```python
-   def _create_dataloader(self, train_dataset, val_dataset, collate_fn, train_sampler):
-       from verl.trainer.main_ppo import create_rl_dataset, create_rl_sampler
-       
-       if train_dataset is None:
-           train_dataset = create_rl_dataset(self.config.data.train_files, self.config.data, self.tokenizer, self.processor)
-       # ...
-       
-       self.train_dataloader = StatefulDataLoader(
-           dataset=self.train_dataset,  # 这里就是 RLHFDataset
-           batch_size=self.config.data.get("gen_batch_size", self.config.data.train_batch_size),
-           collate_fn=collate_fn,
-           sampler=train_sampler,
-       )
-   ```
-
-2. **在训练循环中**：
-   ```python
-   for test_data in self.val_dataloader:  # 从 DataLoader 获取数据
-       test_batch = DataProto.from_single_dict(test_data)  # 转换为 DataProto
-   ```
-
-### 3. **设计原因**
-
-这种设计有几个重要原因：
-
-1. **抽象层次分离**：
-   - `RLHFDataset`：负责数据加载和预处理（数据层）
-   - `DataProto`：负责分布式环境下的数据交换（协议层）
-   - `RayPPOTrainer`：负责训练逻辑（训练层）
-
-2. **分布式兼容性**：
-   - `DataProto` 专门为 Ray 分布式环境设计
-   - 支持序列化、反序列化、跨节点传输
-   - 提供丰富的批处理操作（`union`、`select`、`chunk` 等）
-
-3. **灵活性**：
-   - 可以轻松替换数据源（不仅仅是 `RLHFDataset`）
-   - 支持自定义 `collate_fn`
-   - 支持不同的数据格式
-
-### 4. **实际使用示例**
-
-从测试代码可以看到完整的数据流：
-
-```python
-# 1. 创建 RLHFDataset
-dataset = RLHFDataset(data_files=local_path, tokenizer=tokenizer, config=config)
-
-# 2. 创建 DataLoader
-dataloader = DataLoader(dataset=dataset, batch_size=16, collate_fn=collate_fn)
-
-# 3. 获取批次数据
-batch_dict = next(iter(dataloader))
-
-# 4. 转换为 DataProto
-tensors = {}
-non_tensors = {}
-for key, val in batch_dict.items():
-    if isinstance(val, torch.Tensor):
-        tensors[key] = val
-    else:
-        non_tensors[key] = val
-
-data_proto = DataProto.from_dict(tensors=tensors, non_tensors=non_tensors)
-```
-
-## 总结
-
-`DataProto` 和 `RLHFDataset` 的关系是**数据源和数据协议**的关系：
-
-- **RLHFDataset**：提供标准化的数据加载和预处理功能
-- **DataProto**：提供分布式环境下的数据交换协议
-- **RayPPOTrainer**：通过 DataLoader 使用 RLHFDataset，然后将数据转换为 DataProto 进行分布式训练
-
-这种设计使得 verl 框架既保持了数据加载的标准化，又实现了高效的分布式训练。
->>>>>>> 35893fb7
 
 `DataProto` 是 verl 的数据交换协议，定义在 [`protocol.py`](https://github.com/volcengine/verl/blob/76f63cffa5081564d8fea93a1cb3ce8bd5bdcc39/verl/protocol.py#L202)：
 
